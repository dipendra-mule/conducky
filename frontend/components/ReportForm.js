<<<<<<< HEAD
import React, { useState } from "react";
import { useRouter } from "next/router";
import CoCTeamList from "./CoCTeamList";
import Card from "./Card";
import Button from "./Button";

export default function ReportForm({ eventSlug, eventName, onSuccess }) {
  const [type, setType] = useState("");
  const [description, setDescription] = useState("");
  const [incidentAt, setIncidentAt] = useState("");
  const [parties, setParties] = useState("");
  const [evidence, setEvidence] = useState([]);
  const [message, setMessage] = useState("");
  const [submitting, setSubmitting] = useState(false);
  const router = useRouter();

  const reportTypes = [
    { value: "harassment", label: "Harassment" },
    { value: "safety", label: "Safety" },
    { value: "other", label: "Other" },
  ];

  const handleSubmit = async (e) => {
    e.preventDefault();
    setSubmitting(true);
    setMessage("");
    const formData = new FormData();
    formData.append("type", type);
    formData.append("description", description);
    if (incidentAt)
      formData.append("incidentAt", new Date(incidentAt).toISOString());
    if (parties) formData.append("parties", parties);
    if (evidence && evidence.length > 0) {
      for (let i = 0; i < evidence.length; i++) {
        formData.append("evidence", evidence[i]);
      }
    }
    const res = await fetch(
      (process.env.NEXT_PUBLIC_API_URL || "http://localhost:4000") +
        `/events/slug/${eventSlug}/reports`,
      {
        method: "POST",
        body: formData,
        credentials: "include",
      },
    );
    if (res.ok) {
      setMessage("Report submitted!");
      setType("");
      setDescription("");
      setIncidentAt("");
      setParties("");
      setEvidence([]);
      const eventUrl = `/event/${eventSlug}`;
      if (onSuccess) {
        onSuccess();
      } else if (router.asPath === eventUrl) {
        router.reload();
      } else {
        router.push(eventUrl);
      }
    } else {
      const errorText = await res.text().catch(() => "Unknown error");
      setMessage(`Failed to submit report: ${res.status} ${errorText}`);
    }
    setSubmitting(false);
  };

  return (
    <Card className="max-w-xl mx-auto mt-8">
      {eventName && (
        <div className="text-sm mb-2 text-gray-500">
          For event: <b>{eventName}</b>
        </div>
      )}
      {eventSlug && <CoCTeamList eventSlug={eventSlug} />}
      <h3 className="text-lg font-semibold mb-4 text-gray-800 dark:text-gray-100">
        Submit a Report
      </h3>
      <form onSubmit={handleSubmit} className="space-y-4">
        <div>
          <label
            className="block text-sm font-medium text-gray-700 dark:text-gray-200 mb-1"
            htmlFor="report-type"
          >
            Type
          </label>
          <select
            id="report-type"
            value={type}
            onChange={(e) => setType(e.target.value)}
            required
            className="mt-1 block w-64 max-w-xs rounded border border-gray-300 dark:border-gray-600 bg-white dark:bg-gray-800 text-gray-900 dark:text-gray-100"
          >
            <option value="">Select type</option>
            {reportTypes.map((rt) => (
              <option key={rt.value} value={rt.value}>
                {rt.label}
              </option>
            ))}
          </select>
        </div>
        <div>
          <label
            className="block text-sm font-medium text-gray-700 dark:text-gray-200 mb-1"
            htmlFor="report-description"
          >
            Description
          </label>
          <textarea
            id="report-description"
            value={description}
            onChange={(e) => setDescription(e.target.value)}
            required
            className="mt-1 block w-full rounded border border-gray-300 dark:border-gray-600 bg-white dark:bg-gray-800 text-gray-900 dark:text-gray-100 min-h-[80px]"
          />
        </div>
        <div>
          <label
            className="block text-sm font-medium text-gray-700 dark:text-gray-200 mb-1"
            htmlFor="incident-at"
          >
            Date/Time of Incident (optional)
          </label>
          <input
            id="incident-at"
            type="datetime-local"
            value={incidentAt}
            onChange={(e) => setIncidentAt(e.target.value)}
            className="mt-1 block w-64 max-w-xs rounded border border-gray-300 dark:border-gray-600 bg-white dark:bg-gray-800 text-gray-900 dark:text-gray-100"
          />
          <span className="text-xs text-gray-500 dark:text-gray-400">
            If known, please provide when the incident occurred.
          </span>
        </div>
        <div>
          <label
            className="block text-sm font-medium text-gray-700 dark:text-gray-200 mb-1"
            htmlFor="parties"
          >
            Involved Parties (optional)
          </label>
          <input
            id="parties"
            type="text"
            value={parties}
            onChange={(e) => setParties(e.target.value)}
            className="mt-1 block w-full rounded border border-gray-300 dark:border-gray-600 bg-white dark:bg-gray-800 text-gray-900 dark:text-gray-100"
            placeholder="List names, emails, or descriptions (comma-separated or freeform)"
          />
          <span className="text-xs text-gray-500 dark:text-gray-400">
            List anyone involved, if known. Separate multiple names with commas.
          </span>
        </div>
        <div>
          <label
            className="block text-sm font-medium text-gray-700 dark:text-gray-200 mb-1"
            htmlFor="report-evidence"
          >
            Evidence (optional)
          </label>
          <input
            id="report-evidence"
            type="file"
            multiple
            onChange={(e) => setEvidence(Array.from(e.target.files))}
            className="mt-1 block w-full"
          />
        </div>
        <Button type="submit" disabled={submitting} className="mt-2">
          {submitting ? "Submitting..." : "Submit Report"}
        </Button>
        {message && (
          <p className="mt-2 text-sm text-gray-500 dark:text-gray-400">
            {message}
          </p>
        )}
      </form>
    </Card>
  );
} 
=======
import React, { useState } from "react";
import { useRouter } from "next/router";
import CoCTeamList from "./CoCTeamList";
import Card from "./Card";
import Button from "./Button";

export default function ReportForm({ eventSlug, eventName, onSuccess }) {
  const [type, setType] = useState("");
  const [description, setDescription] = useState("");
  const [incidentAt, setIncidentAt] = useState("");
  const [parties, setParties] = useState("");
  const [evidence, setEvidence] = useState([]);
  const [message, setMessage] = useState("");
  const [submitting, setSubmitting] = useState(false);
  const router = useRouter();

  const reportTypes = [
    { value: "harassment", label: "Harassment" },
    { value: "safety", label: "Safety" },
    { value: "other", label: "Other" },
  ];

  const handleSubmit = async (e) => {
    e.preventDefault();
    setSubmitting(true);
    setMessage("");
    const formData = new FormData();
    formData.append("type", type);
    formData.append("description", description);
    if (incidentAt)
      formData.append("incidentAt", new Date(incidentAt).toISOString());
    if (parties) formData.append("parties", parties);
    if (evidence && evidence.length > 0) {
      for (let i = 0; i < evidence.length; i++) {
        formData.append("evidence", evidence[i]);
      }
    }
    const res = await fetch(
      (process.env.NEXT_PUBLIC_API_URL || "http://localhost:4000") +
        `/events/slug/${eventSlug}/reports`,
      {
        method: "POST",
        body: formData,
        credentials: "include",
      },
    );
    if (res.ok) {
      setMessage("Report submitted!");
      setType("");
      setDescription("");
      setIncidentAt("");
      setParties("");
      setEvidence([]);
      const eventUrl = `/event/${eventSlug}`;
      if (onSuccess) {
        onSuccess();
      } else if (router.asPath === eventUrl) {
        router.reload();
      } else {
        router.push(eventUrl);
      }
    } else {
      setMessage("Failed to submit report.");
    }
    setSubmitting(false);
  };

  return (
    <Card className="max-w-xl mx-auto mt-8">
      {eventName && (
        <div className="text-sm mb-2 text-gray-500">
          For event: <b>{eventName}</b>
        </div>
      )}
      {eventSlug && <CoCTeamList eventSlug={eventSlug} />}
      <h3 className="text-lg font-semibold mb-4 text-gray-800 dark:text-gray-100">
        Submit a Report
      </h3>
      <form onSubmit={handleSubmit} className="space-y-4">
        <div>
          <label
            className="block text-sm font-medium text-gray-700 dark:text-gray-200 mb-1"
            htmlFor="report-type"
          >
            Type
          </label>
          <select
            id="report-type"
            value={type}
            onChange={(e) => setType(e.target.value)}
            required
            className="mt-1 block w-64 max-w-xs rounded border border-gray-300 dark:border-gray-600 bg-white dark:bg-gray-800 text-gray-900 dark:text-gray-100"
          >
            <option value="">Select type</option>
            {reportTypes.map((rt) => (
              <option key={rt.value} value={rt.value}>
                {rt.label}
              </option>
            ))}
          </select>
        </div>
        <div>
          <label
            className="block text-sm font-medium text-gray-700 dark:text-gray-200 mb-1"
            htmlFor="report-description"
          >
            Description
          </label>
          <textarea
            id="report-description"
            value={description}
            onChange={(e) => setDescription(e.target.value)}
            required
            className="mt-1 block w-full rounded border border-gray-300 dark:border-gray-600 bg-white dark:bg-gray-800 text-gray-900 dark:text-gray-100 min-h-[80px]"
          />
        </div>
        <div>
          <label
            className="block text-sm font-medium text-gray-700 dark:text-gray-200 mb-1"
            htmlFor="incident-at"
          >
            Date/Time of Incident (optional)
          </label>
          <input
            id="incident-at"
            type="datetime-local"
            value={incidentAt}
            onChange={(e) => setIncidentAt(e.target.value)}
            className="mt-1 block w-64 max-w-xs rounded border border-gray-300 dark:border-gray-600 bg-white dark:bg-gray-800 text-gray-900 dark:text-gray-100"
          />
          <span className="text-xs text-gray-500 dark:text-gray-400">
            If known, please provide when the incident occurred.
          </span>
        </div>
        <div>
          <label
            className="block text-sm font-medium text-gray-700 dark:text-gray-200 mb-1"
            htmlFor="parties"
          >
            Involved Parties (optional)
          </label>
          <input
            id="parties"
            type="text"
            value={parties}
            onChange={(e) => setParties(e.target.value)}
            className="mt-1 block w-full rounded border border-gray-300 dark:border-gray-600 bg-white dark:bg-gray-800 text-gray-900 dark:text-gray-100"
            placeholder="List names, emails, or descriptions (comma-separated or freeform)"
          />
          <span className="text-xs text-gray-500 dark:text-gray-400">
            List anyone involved, if known. Separate multiple names with commas.
          </span>
        </div>
        <div>
          <label
            className="block text-sm font-medium text-gray-700 dark:text-gray-200 mb-1"
            htmlFor="report-evidence"
          >
            Evidence (optional)
          </label>
          <input
            id="report-evidence"
            type="file"
            multiple
            onChange={(e) => setEvidence(Array.from(e.target.files))}
            className="mt-1 block w-full"
          />
        </div>
        <Button type="submit" disabled={submitting} className="mt-2">
          {submitting ? "Submitting..." : "Submit Report"}
        </Button>
        {message && (
          <p className="mt-2 text-sm text-gray-500 dark:text-gray-400">
            {message}
          </p>
        )}
      </form>
    </Card>
  );
}
>>>>>>> 953c3e61
<|MERGE_RESOLUTION|>--- conflicted
+++ resolved
@@ -1,4 +1,3 @@
-<<<<<<< HEAD
 import React, { useState } from "react";
 import { useRouter } from "next/router";
 import CoCTeamList from "./CoCTeamList";
@@ -179,186 +178,4 @@
       </form>
     </Card>
   );
-} 
-=======
-import React, { useState } from "react";
-import { useRouter } from "next/router";
-import CoCTeamList from "./CoCTeamList";
-import Card from "./Card";
-import Button from "./Button";
-
-export default function ReportForm({ eventSlug, eventName, onSuccess }) {
-  const [type, setType] = useState("");
-  const [description, setDescription] = useState("");
-  const [incidentAt, setIncidentAt] = useState("");
-  const [parties, setParties] = useState("");
-  const [evidence, setEvidence] = useState([]);
-  const [message, setMessage] = useState("");
-  const [submitting, setSubmitting] = useState(false);
-  const router = useRouter();
-
-  const reportTypes = [
-    { value: "harassment", label: "Harassment" },
-    { value: "safety", label: "Safety" },
-    { value: "other", label: "Other" },
-  ];
-
-  const handleSubmit = async (e) => {
-    e.preventDefault();
-    setSubmitting(true);
-    setMessage("");
-    const formData = new FormData();
-    formData.append("type", type);
-    formData.append("description", description);
-    if (incidentAt)
-      formData.append("incidentAt", new Date(incidentAt).toISOString());
-    if (parties) formData.append("parties", parties);
-    if (evidence && evidence.length > 0) {
-      for (let i = 0; i < evidence.length; i++) {
-        formData.append("evidence", evidence[i]);
-      }
-    }
-    const res = await fetch(
-      (process.env.NEXT_PUBLIC_API_URL || "http://localhost:4000") +
-        `/events/slug/${eventSlug}/reports`,
-      {
-        method: "POST",
-        body: formData,
-        credentials: "include",
-      },
-    );
-    if (res.ok) {
-      setMessage("Report submitted!");
-      setType("");
-      setDescription("");
-      setIncidentAt("");
-      setParties("");
-      setEvidence([]);
-      const eventUrl = `/event/${eventSlug}`;
-      if (onSuccess) {
-        onSuccess();
-      } else if (router.asPath === eventUrl) {
-        router.reload();
-      } else {
-        router.push(eventUrl);
-      }
-    } else {
-      setMessage("Failed to submit report.");
-    }
-    setSubmitting(false);
-  };
-
-  return (
-    <Card className="max-w-xl mx-auto mt-8">
-      {eventName && (
-        <div className="text-sm mb-2 text-gray-500">
-          For event: <b>{eventName}</b>
-        </div>
-      )}
-      {eventSlug && <CoCTeamList eventSlug={eventSlug} />}
-      <h3 className="text-lg font-semibold mb-4 text-gray-800 dark:text-gray-100">
-        Submit a Report
-      </h3>
-      <form onSubmit={handleSubmit} className="space-y-4">
-        <div>
-          <label
-            className="block text-sm font-medium text-gray-700 dark:text-gray-200 mb-1"
-            htmlFor="report-type"
-          >
-            Type
-          </label>
-          <select
-            id="report-type"
-            value={type}
-            onChange={(e) => setType(e.target.value)}
-            required
-            className="mt-1 block w-64 max-w-xs rounded border border-gray-300 dark:border-gray-600 bg-white dark:bg-gray-800 text-gray-900 dark:text-gray-100"
-          >
-            <option value="">Select type</option>
-            {reportTypes.map((rt) => (
-              <option key={rt.value} value={rt.value}>
-                {rt.label}
-              </option>
-            ))}
-          </select>
-        </div>
-        <div>
-          <label
-            className="block text-sm font-medium text-gray-700 dark:text-gray-200 mb-1"
-            htmlFor="report-description"
-          >
-            Description
-          </label>
-          <textarea
-            id="report-description"
-            value={description}
-            onChange={(e) => setDescription(e.target.value)}
-            required
-            className="mt-1 block w-full rounded border border-gray-300 dark:border-gray-600 bg-white dark:bg-gray-800 text-gray-900 dark:text-gray-100 min-h-[80px]"
-          />
-        </div>
-        <div>
-          <label
-            className="block text-sm font-medium text-gray-700 dark:text-gray-200 mb-1"
-            htmlFor="incident-at"
-          >
-            Date/Time of Incident (optional)
-          </label>
-          <input
-            id="incident-at"
-            type="datetime-local"
-            value={incidentAt}
-            onChange={(e) => setIncidentAt(e.target.value)}
-            className="mt-1 block w-64 max-w-xs rounded border border-gray-300 dark:border-gray-600 bg-white dark:bg-gray-800 text-gray-900 dark:text-gray-100"
-          />
-          <span className="text-xs text-gray-500 dark:text-gray-400">
-            If known, please provide when the incident occurred.
-          </span>
-        </div>
-        <div>
-          <label
-            className="block text-sm font-medium text-gray-700 dark:text-gray-200 mb-1"
-            htmlFor="parties"
-          >
-            Involved Parties (optional)
-          </label>
-          <input
-            id="parties"
-            type="text"
-            value={parties}
-            onChange={(e) => setParties(e.target.value)}
-            className="mt-1 block w-full rounded border border-gray-300 dark:border-gray-600 bg-white dark:bg-gray-800 text-gray-900 dark:text-gray-100"
-            placeholder="List names, emails, or descriptions (comma-separated or freeform)"
-          />
-          <span className="text-xs text-gray-500 dark:text-gray-400">
-            List anyone involved, if known. Separate multiple names with commas.
-          </span>
-        </div>
-        <div>
-          <label
-            className="block text-sm font-medium text-gray-700 dark:text-gray-200 mb-1"
-            htmlFor="report-evidence"
-          >
-            Evidence (optional)
-          </label>
-          <input
-            id="report-evidence"
-            type="file"
-            multiple
-            onChange={(e) => setEvidence(Array.from(e.target.files))}
-            className="mt-1 block w-full"
-          />
-        </div>
-        <Button type="submit" disabled={submitting} className="mt-2">
-          {submitting ? "Submitting..." : "Submit Report"}
-        </Button>
-        {message && (
-          <p className="mt-2 text-sm text-gray-500 dark:text-gray-400">
-            {message}
-          </p>
-        )}
-      </form>
-    </Card>
-  );
-}
->>>>>>> 953c3e61
+}