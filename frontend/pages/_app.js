import React from "react";
<<<<<<< HEAD
import { useEffect, useState, useRef, createContext, useContext } from 'react';
import Link from 'next/link';
import '../styles.css';
import { useRouter } from 'next/router';
import { ModalContext } from '../context/ModalContext';
import { Button, Card } from '../components';
import CoCTeamList from '../components/CoCTeamList';
=======
import { useEffect, useState, useRef, createContext, useContext } from "react";
import Link from "next/link";
import "../styles.css";
import { useRouter } from "next/router";
import { ModalContext } from "../context/ModalContext";
import { Button, Card } from "../components";
>>>>>>> 65ef8fc5

// User context for global user state
export const UserContext = createContext({ user: null, setUser: () => {} });

// Dark mode context
export const DarkModeContext = createContext({
  darkMode: false,
  toggleDarkMode: () => {},
});

function useDarkMode() {
  const [darkMode, setDarkMode] = useState(false);
  // On mount, check system preference and localStorage
  useEffect(() => {
    const saved = localStorage.getItem("theme");
    if (saved === "dark") setDarkMode(true);
    else if (saved === "light") setDarkMode(false);
    else {
      // System preference
      setDarkMode(window.matchMedia("(prefers-color-scheme: dark)").matches);
    }
  }, []);
  // Apply class to <html>
  useEffect(() => {
    if (darkMode) document.documentElement.classList.add("dark");
    else document.documentElement.classList.remove("dark");
  }, [darkMode]);
  // Toggle and persist
  const toggleDarkMode = () => {
    setDarkMode((dm) => {
      localStorage.setItem("theme", !dm ? "dark" : "light");
      return !dm;
    });
  };
  return { darkMode, toggleDarkMode };
}

function DarkModeToggle() {
  const { darkMode, toggleDarkMode } = useContext(DarkModeContext);
  return (
    <button
      onClick={toggleDarkMode}
      className="p-2 rounded-full border border-gray-400 dark:border-gray-600 bg-white dark:bg-gray-800 text-gray-800 dark:text-gray-100 hover:bg-gray-100 dark:hover:bg-gray-700 transition focus:outline-none focus:ring-2 focus:ring-yellow-400"
      title="Toggle dark mode"
      aria-label="Toggle dark mode"
    >
      {darkMode ? "🌙" : "☀️"}
    </button>
  );
}

function SimpleModal({ open, onClose, children }) {
  if (!open) return null;
  return (
    <div className="fixed inset-0 z-50 flex items-center justify-center bg-black bg-opacity-60 backdrop-blur-sm">
      <Card className="relative max-w-lg w-full p-4 sm:p-6 max-h-[90vh] overflow-y-auto">
        <Button
          onClick={onClose}
          className="absolute top-2 right-2 px-4 py-2 sm:px-2 sm:py-0.5 text-2xl sm:text-lg font-bold bg-gray-800 text-white border border-white dark:bg-gray-900 dark:text-white dark:border-gray-600 shadow hover:bg-gray-900 dark:hover:bg-gray-800 focus:ring-2 focus:ring-primary-500"
        >
          &times;
        </Button>
        {children}
      </Card>
    </div>
  );
}

function ReportForm({ eventSlug, eventName, onSuccess }) {
  const [type, setType] = useState("");
  const [description, setDescription] = useState("");
  const [incidentAt, setIncidentAt] = useState("");
  const [parties, setParties] = useState("");
  const [evidence, setEvidence] = useState([]);
  const [message, setMessage] = useState("");
  const [submitting, setSubmitting] = useState(false);
  const reportTypes = [
    { value: "harassment", label: "Harassment" },
    { value: "safety", label: "Safety" },
    { value: "other", label: "Other" },
  ];
  const handleSubmit = async (e) => {
    e.preventDefault();
    setSubmitting(true);
    setMessage("");
    const formData = new FormData();
    formData.append("type", type);
    formData.append("description", description);
    if (incidentAt)
      formData.append("incidentAt", new Date(incidentAt).toISOString());
    if (parties) formData.append("parties", parties);
    if (evidence && evidence.length > 0) {
      for (let i = 0; i < evidence.length; i++) {
        formData.append("evidence", evidence[i]);
      }
    }
    const res = await fetch(
      (process.env.NEXT_PUBLIC_API_URL || "http://localhost:4000") +
        `/events/slug/${eventSlug}/reports`,
      {
        method: "POST",
        body: formData,
        credentials: "include",
      },
    );
    if (res.ok) {
      setMessage("Report submitted!");
      setType("");
      setDescription("");
      setIncidentAt("");
      setParties("");
      setEvidence([]);
      if (onSuccess) onSuccess();
    } else {
      setMessage("Failed to submit report.");
    }
    setSubmitting(false);
  };
  return (
<<<<<<< HEAD
    <>
      {eventSlug && <CoCTeamList eventSlug={eventSlug} />}
      <form onSubmit={handleSubmit} className="space-y-4">
        <div>
          <label className="block text-sm font-medium text-gray-700 mb-1" htmlFor="report-type">Type</label>
          <select
            id="report-type"
            value={type}
            onChange={e => setType(e.target.value)}
            required
            className="mt-1 block w-64 max-w-xs rounded border-gray-300 focus:border-blue-500 focus:ring-blue-500"
          >
            <option value="">Select type</option>
            {reportTypes.map(rt => (
              <option key={rt.value} value={rt.value}>{rt.label}</option>
            ))}
          </select>
        </div>
        <div>
          <label className="block text-sm font-medium text-gray-700 mb-1" htmlFor="report-description">Description</label>
          <textarea
            id="report-description"
            value={description}
            onChange={e => setDescription(e.target.value)}
            required
            className="mt-1 block w-full rounded border-gray-300 focus:border-blue-500 focus:ring-blue-500 min-h-[80px]"
          />
        </div>
        <div>
          <label className="block text-sm font-medium text-gray-700 mb-1" htmlFor="incident-at">Date/Time of Incident (optional)</label>
          <input
            id="incident-at"
            type="datetime-local"
            value={incidentAt}
            onChange={e => setIncidentAt(e.target.value)}
            className="mt-1 block w-64 max-w-xs rounded border border-gray-300 focus:border-blue-500 focus:ring-blue-500"
          />
          <span className="text-xs text-gray-500">If known, please provide when the incident occurred.</span>
        </div>
        <div>
          <label className="block text-sm font-medium text-gray-700 mb-1" htmlFor="parties">Involved Parties (optional)</label>
          <input
            id="parties"
            type="text"
            value={parties}
            onChange={e => setParties(e.target.value)}
            className="mt-1 block w-full rounded border border-gray-300 focus:border-blue-500 focus:ring-blue-500"
            placeholder="List names, emails, or descriptions (comma-separated or freeform)"
          />
          <span className="text-xs text-gray-500">List anyone involved, if known. Separate multiple names with commas.</span>
        </div>
        <div>
          <label className="block text-sm font-medium text-gray-700 mb-1" htmlFor="report-evidence">Evidence (optional)</label>
          <input
            id="report-evidence"
            type="file"
            multiple
            onChange={e => setEvidence(Array.from(e.target.files))}
            className="mt-1 block w-full"
          />
        </div>
        <button
          type="submit"
          disabled={submitting}
          className="mt-2 bg-blue-600 hover:bg-blue-700 text-white px-5 py-2 rounded shadow-sm font-medium transition-colors disabled:opacity-60"
        >
          {submitting ? 'Submitting...' : 'Submit Report'}
        </button>
        {message && <p className="mt-2 text-sm text-gray-500">{message}</p>}
      </form>
    </>
=======
    <form onSubmit={handleSubmit} className="space-y-4">
      <div>
        <label
          className="block text-sm font-medium text-gray-700 mb-1"
          htmlFor="report-type"
        >
          Type
        </label>
        <select
          id="report-type"
          value={type}
          onChange={(e) => setType(e.target.value)}
          required
          className="mt-1 block w-64 max-w-xs rounded border-gray-300 focus:border-blue-500 focus:ring-blue-500"
        >
          <option value="">Select type</option>
          {reportTypes.map((rt) => (
            <option key={rt.value} value={rt.value}>
              {rt.label}
            </option>
          ))}
        </select>
      </div>
      <div>
        <label
          className="block text-sm font-medium text-gray-700 mb-1"
          htmlFor="report-description"
        >
          Description
        </label>
        <textarea
          id="report-description"
          value={description}
          onChange={(e) => setDescription(e.target.value)}
          required
          className="mt-1 block w-full rounded border-gray-300 focus:border-blue-500 focus:ring-blue-500 min-h-[80px]"
        />
      </div>
      <div>
        <label
          className="block text-sm font-medium text-gray-700 mb-1"
          htmlFor="incident-at"
        >
          Date/Time of Incident (optional)
        </label>
        <input
          id="incident-at"
          type="datetime-local"
          value={incidentAt}
          onChange={(e) => setIncidentAt(e.target.value)}
          className="mt-1 block w-64 max-w-xs rounded border border-gray-300 focus:border-blue-500 focus:ring-blue-500"
        />
        <span className="text-xs text-gray-500">
          If known, please provide when the incident occurred.
        </span>
      </div>
      <div>
        <label
          className="block text-sm font-medium text-gray-700 mb-1"
          htmlFor="parties"
        >
          Involved Parties (optional)
        </label>
        <input
          id="parties"
          type="text"
          value={parties}
          onChange={(e) => setParties(e.target.value)}
          className="mt-1 block w-full rounded border border-gray-300 focus:border-blue-500 focus:ring-blue-500"
          placeholder="List names, emails, or descriptions (comma-separated or freeform)"
        />
        <span className="text-xs text-gray-500">
          List anyone involved, if known. Separate multiple names with commas.
        </span>
      </div>
      <div>
        <label
          className="block text-sm font-medium text-gray-700 mb-1"
          htmlFor="report-evidence"
        >
          Evidence (optional)
        </label>
        <input
          id="report-evidence"
          type="file"
          multiple
          onChange={(e) => setEvidence(Array.from(e.target.files))}
          className="mt-1 block w-full"
        />
      </div>
      <button
        type="submit"
        disabled={submitting}
        className="mt-2 bg-blue-600 hover:bg-blue-700 text-white px-5 py-2 rounded shadow-sm font-medium transition-colors disabled:opacity-60"
      >
        {submitting ? "Submitting..." : "Submit Report"}
      </button>
      {message && <p className="mt-2 text-sm text-gray-500">{message}</p>}
    </form>
>>>>>>> 65ef8fc5
  );
}

function MyEventsDropdown() {
  const [open, setOpen] = useState(false);
  const [events, setEvents] = useState([]);
  const dropdownRef = useRef();
  useEffect(() => {
    fetch(
      (process.env.NEXT_PUBLIC_API_URL || "http://localhost:4000") +
        "/users/me/events",
      { credentials: "include" },
    )
      .then((res) => (res.ok ? res.json() : { events: [] }))
      .then((data) => setEvents(data.events || []));
  }, []);
  // Close dropdown on outside click
  useEffect(() => {
    function handleClick(e) {
      if (dropdownRef.current && !dropdownRef.current.contains(e.target))
        setOpen(false);
    }
    if (open) document.addEventListener("mousedown", handleClick);
    return () => document.removeEventListener("mousedown", handleClick);
  }, [open]);
  return (
    <div className="relative" ref={dropdownRef}>
      <button
        onClick={() => setOpen((o) => !o)}
        className="px-3 py-1 rounded bg-gray-800 hover:bg-gray-700 text-white font-semibold focus:outline-none focus:ring-2 focus:ring-yellow-400"
      >
        My Events{" "}
        <svg
          className="inline w-4 h-4 ml-1"
          fill="none"
          stroke="currentColor"
          strokeWidth="2"
          viewBox="0 0 24 24"
        >
          <path
            strokeLinecap="round"
            strokeLinejoin="round"
            d="M19 9l-7 7-7-7"
          />
        </svg>
      </button>
      {open && (
        <div className="absolute right-0 mt-2 w-64 bg-white dark:bg-gray-900 border border-gray-200 dark:border-gray-700 rounded shadow-lg z-50">
          <div className="p-2 text-gray-700 dark:text-gray-100 font-semibold border-b border-gray-200 dark:border-gray-700">
            My Events
          </div>
          {events.length === 0 ? (
            <div className="p-3 text-gray-500 text-sm">No events found.</div>
          ) : (
            <ul className="divide-y divide-gray-200 dark:divide-gray-700">
              {events.map((ev) => (
                <li key={ev.id}>
                  <Link
                    href={`/event/${ev.slug}`}
                    className="block px-4 py-2 transition-colors hover:bg-gray-100 dark:hover:bg-gray-800"
                  >
                    <span className="font-medium text-gray-900 dark:text-gray-100">
                      {ev.name}
                    </span>{" "}
                    <span className="text-xs text-gray-500">
                      ({ev.roles.join(", ")})
                    </span>
                  </Link>
                </li>
              ))}
            </ul>
          )}
        </div>
      )}
    </div>
  );
}

function Header() {
  const { user, setUser } = useContext(UserContext);
  const router = useRouter();
  const path = router.asPath;
  const [mobileMenuOpen, setMobileMenuOpen] = useState(false);
  // Extract event slug if on event page
  const eventSlugMatch = path.match(/^\/event\/([^\/]+)/);
  const eventSlug = eventSlugMatch ? eventSlugMatch[1] : null;

  useEffect(() => {
    fetch(
      (process.env.NEXT_PUBLIC_API_URL || "http://localhost:4000") + "/session",
      { credentials: "include" },
    )
      .then((res) => (res.ok ? res.json() : null))
      .then((data) => setUser(data ? data.user : null))
      .catch(() => setUser(null));
    // Only run on mount
    // eslint-disable-next-line
  }, []);

  const handleLogout = async () => {
    await fetch(
      (process.env.NEXT_PUBLIC_API_URL || "http://localhost:4000") + "/logout",
      {
        method: "POST",
        credentials: "include",
      },
    );
    setUser(null);
    window.location.href = "/";
  };

  // Navigation links (role-based)
  const navLinks = [
    {
      href: "/",
      label: "Home",
      icon: (
        <svg
          className="w-5 h-5 mr-1.5 inline-block align-text-bottom"
          fill="none"
          stroke="currentColor"
          strokeWidth="2"
          viewBox="0 0 24 24"
        >
          <path
            strokeLinecap="round"
            strokeLinejoin="round"
            d="M3 12l9-9 9 9M4 10v10a1 1 0 001 1h3m10-11v10a1 1 0 01-1 1h-3m-6 0h6"
          />
        </svg>
      ),
      show: true,
    },
    {
      href: "/admin",
      label: "Global Admin",
      icon: (
        <svg
          className="w-5 h-5 mr-1.5 inline-block align-text-bottom"
          fill="none"
          stroke="currentColor"
          strokeWidth="2"
          viewBox="0 0 24 24"
        >
          <path
            strokeLinecap="round"
            strokeLinejoin="round"
            d="M12 4v16m8-8H4"
          />
        </svg>
      ),
      show: user && user.roles && user.roles.includes("SuperAdmin"),
    },
  ];

  return (
    <header className="sticky top-0 z-20 bg-gray-900 text-white shadow flex items-center justify-between px-4 py-3 md:px-6 md:py-4">
      {/* Left: Brand & Hamburger */}
      <div className="flex items-center gap-4">
        <Link
          href="/"
          className="font-extrabold text-2xl tracking-wide flex items-center gap-2 hover:text-yellow-300 transition"
        >
          <span>Conducky</span>{" "}
          <span role="img" aria-label="duck">
            🦆
          </span>
        </Link>
        {/* Hamburger for mobile */}
        <button
          className="md:hidden ml-2 p-2 rounded focus:outline-none focus:ring-2 focus:ring-yellow-400"
          onClick={() => setMobileMenuOpen((o) => !o)}
          aria-label="Open menu"
        >
          <svg
            className="w-6 h-6"
            fill="none"
            stroke="currentColor"
            strokeWidth="2"
            viewBox="0 0 24 24"
          >
            <path
              strokeLinecap="round"
              strokeLinejoin="round"
              d={
                mobileMenuOpen
                  ? "M6 18L18 6M6 6l12 12"
                  : "M4 6h16M4 12h16M4 18h16"
              }
            />
          </svg>
        </button>
      </div>
      {/* Center: Desktop Nav */}
      <nav className="hidden md:flex items-center gap-6 flex-1 justify-center">
        {navLinks
          .filter((l) => l.show)
          .map((l) => (
            <Link
              key={l.href}
              href={l.href}
              className="font-semibold hover:text-yellow-300 transition px-3 py-2 rounded flex items-center gap-2 focus:outline-none focus:ring-2 focus:ring-yellow-400"
            >
              {l.icon}
              {l.label}
            </Link>
          ))}
        {eventSlug && <SubmitReportNavButton />}
      </nav>
      {/* Right: Actions */}
      <div className="hidden md:flex items-center gap-4">
        {user ? (
          <>
            <span className="text-sm md:text-base">
              Logged in as <b>{user.email}</b>
              {user.name && (
                <span className="text-gray-300"> ({user.name})</span>
              )}
            </span>
            <MyEventsDropdown />
            <Button onClick={handleLogout} className="ml-2">
              Logout
            </Button>
          </>
        ) : (
          <Link
            href="/login"
            className="underline font-semibold hover:text-yellow-300 transition"
          >
            Login
          </Link>
        )}
        <DarkModeToggle />
      </div>
      {/* Mobile Menu Overlay */}
      {mobileMenuOpen && (
        <div
          className="fixed inset-0 z-40 bg-black bg-opacity-60 md:hidden"
          onClick={() => setMobileMenuOpen(false)}
        />
      )}
      {/* Mobile Menu Drawer */}
      <div
        className={`fixed top-0 left-0 z-50 h-full w-64 bg-gray-900 text-white shadow-lg transform transition-transform duration-200 md:hidden ${mobileMenuOpen ? "translate-x-0" : "-translate-x-full"}`}
      >
        <div className="flex items-center justify-between px-4 py-3 border-b border-gray-800">
          <span className="font-extrabold text-xl tracking-wide flex items-center gap-2">
            Conducky{" "}
            <span role="img" aria-label="duck">
              🦆
            </span>
          </span>
          <button
            onClick={() => setMobileMenuOpen(false)}
            className="p-2 rounded focus:outline-none focus:ring-2 focus:ring-yellow-400"
            aria-label="Close menu"
          >
            <svg
              className="w-6 h-6"
              fill="none"
              stroke="currentColor"
              strokeWidth="2"
              viewBox="0 0 24 24"
            >
              <path
                strokeLinecap="round"
                strokeLinejoin="round"
                d="M6 18L18 6M6 6l12 12"
              />
            </svg>
          </button>
        </div>
        <nav className="flex flex-col gap-2 px-4 py-4">
          {navLinks
            .filter((l) => l.show)
            .map((l) => (
              <Link
                key={l.href}
                href={l.href}
                className="py-3 px-3 rounded hover:bg-gray-800 font-semibold flex items-center gap-2 focus:outline-none focus:ring-2 focus:ring-yellow-400"
                onClick={() => setMobileMenuOpen(false)}
              >
                {l.icon}
                {l.label}
              </Link>
            ))}
          {eventSlug && (
            <div className="py-2">
              <SubmitReportNavButton />
            </div>
          )}
        </nav>
        <div className="px-4 py-2 border-t border-gray-800 flex flex-col gap-2">
          {user ? (
            <>
              <span className="text-sm">
                Logged in as <b>{user.email}</b>
                {user.name && (
                  <span className="text-gray-300"> ({user.name})</span>
                )}
              </span>
              <MyEventsDropdown />
              <Button onClick={handleLogout} className="mt-2">
                Logout
              </Button>
            </>
          ) : (
            <Link
              href="/login"
              className="underline font-semibold hover:text-yellow-300 transition py-2"
              onClick={() => setMobileMenuOpen(false)}
            >
              Login
            </Link>
          )}
          <DarkModeToggle />
        </div>
      </div>
    </header>
  );
}

function SubmitReportNavButton() {
  const { openModal } = useContext(ModalContext);
  const { user } = useContext(UserContext);
  const router = useRouter();
  const path = router.asPath;
  const eventSlugMatch = path.match(/^\/event\/([^\/]+)/);
  const eventSlug = eventSlugMatch ? eventSlugMatch[1] : null;
  if (!user) return null;
  return (
    <Button onClick={() => openModal(eventSlug)} className="ml-4">
      Submit Report
    </Button>
  );
}

function MyApp({ Component, pageProps }) {
  const [modalOpen, setModalOpen] = useState(false);
  const [eventName, setEventName] = useState("");
  const [eventSlugForModal, setEventSlugForModal] = useState(null);
  const [user, setUser] = useState(null);
  // Fetch event name when modal opens
  useEffect(() => {
    if (modalOpen && eventSlugForModal) {
      fetch(
        (process.env.NEXT_PUBLIC_API_URL || "http://localhost:4000") +
          `/event/slug/${eventSlugForModal}`,
      )
        .then((res) => (res.ok ? res.json() : null))
        .then((data) =>
          setEventName(
            data && data.event ? data.event.name : eventSlugForModal,
          ),
        )
        .catch(() => setEventName(eventSlugForModal));
    }
  }, [modalOpen, eventSlugForModal]);
  const openModal = (slug, name) => {
    setEventSlugForModal(slug);
    setEventName(name || "");
    setModalOpen(true);
  };
  const darkModeValue = useDarkMode();
  return (
    <UserContext.Provider value={{ user, setUser }}>
      <DarkModeContext.Provider value={darkModeValue}>
        <ModalContext.Provider value={{ openModal }}>
          <Header />
          <SimpleModal open={modalOpen} onClose={() => setModalOpen(false)}>
            <div className="text-gray-800">
              <h2 className="text-xl font-bold mb-4">Submit a Report</h2>
              {eventSlugForModal && (
                <div className="text-sm mb-2 text-gray-500">
                  For event: <b>{eventName || eventSlugForModal}</b>
                </div>
              )}
              {eventSlugForModal ? (
                <ReportForm
                  eventSlug={eventSlugForModal}
                  eventName={eventName}
                  onSuccess={() => setModalOpen(false)}
                />
              ) : (
                <div className="text-gray-500">No event selected.</div>
              )}
            </div>
          </SimpleModal>
          <main className="min-h-screen bg-gray-50 dark:bg-gray-900 pb-10">
            <Component {...pageProps} />
          </main>
          <footer className="w-full mt-8 flex flex-col items-center justify-center px-4 py-6 bg-gray-100 dark:bg-gray-900 border-t border-gray-200 dark:border-gray-700 text-gray-700 dark:text-gray-300 text-sm">
            <div className="flex flex-col sm:flex-row gap-2 sm:gap-6 items-center justify-center">
              <span>© {new Date().getFullYear()} Conducky</span>
              <span>v1.0.0</span>
              <a
                href="https://github.com/mattstratton/conducky"
                target="_blank"
                rel="noopener noreferrer"
                className="text-blue-600 dark:text-blue-400 hover:underline"
              >
                GitHub
              </a>
            </div>
          </footer>
        </ModalContext.Provider>
      </DarkModeContext.Provider>
    </UserContext.Provider>
  );
}

export default MyApp;<|MERGE_RESOLUTION|>--- conflicted
+++ resolved
@@ -1,5 +1,4 @@
 import React from "react";
-<<<<<<< HEAD
 import { useEffect, useState, useRef, createContext, useContext } from 'react';
 import Link from 'next/link';
 import '../styles.css';
@@ -7,14 +6,6 @@
 import { ModalContext } from '../context/ModalContext';
 import { Button, Card } from '../components';
 import CoCTeamList from '../components/CoCTeamList';
-=======
-import { useEffect, useState, useRef, createContext, useContext } from "react";
-import Link from "next/link";
-import "../styles.css";
-import { useRouter } from "next/router";
-import { ModalContext } from "../context/ModalContext";
-import { Button, Card } from "../components";
->>>>>>> 65ef8fc5
 
 // User context for global user state
 export const UserContext = createContext({ user: null, setUser: () => {} });
@@ -134,7 +125,6 @@
     setSubmitting(false);
   };
   return (
-<<<<<<< HEAD
     <>
       {eventSlug && <CoCTeamList eventSlug={eventSlug} />}
       <form onSubmit={handleSubmit} className="space-y-4">
@@ -206,107 +196,6 @@
         {message && <p className="mt-2 text-sm text-gray-500">{message}</p>}
       </form>
     </>
-=======
-    <form onSubmit={handleSubmit} className="space-y-4">
-      <div>
-        <label
-          className="block text-sm font-medium text-gray-700 mb-1"
-          htmlFor="report-type"
-        >
-          Type
-        </label>
-        <select
-          id="report-type"
-          value={type}
-          onChange={(e) => setType(e.target.value)}
-          required
-          className="mt-1 block w-64 max-w-xs rounded border-gray-300 focus:border-blue-500 focus:ring-blue-500"
-        >
-          <option value="">Select type</option>
-          {reportTypes.map((rt) => (
-            <option key={rt.value} value={rt.value}>
-              {rt.label}
-            </option>
-          ))}
-        </select>
-      </div>
-      <div>
-        <label
-          className="block text-sm font-medium text-gray-700 mb-1"
-          htmlFor="report-description"
-        >
-          Description
-        </label>
-        <textarea
-          id="report-description"
-          value={description}
-          onChange={(e) => setDescription(e.target.value)}
-          required
-          className="mt-1 block w-full rounded border-gray-300 focus:border-blue-500 focus:ring-blue-500 min-h-[80px]"
-        />
-      </div>
-      <div>
-        <label
-          className="block text-sm font-medium text-gray-700 mb-1"
-          htmlFor="incident-at"
-        >
-          Date/Time of Incident (optional)
-        </label>
-        <input
-          id="incident-at"
-          type="datetime-local"
-          value={incidentAt}
-          onChange={(e) => setIncidentAt(e.target.value)}
-          className="mt-1 block w-64 max-w-xs rounded border border-gray-300 focus:border-blue-500 focus:ring-blue-500"
-        />
-        <span className="text-xs text-gray-500">
-          If known, please provide when the incident occurred.
-        </span>
-      </div>
-      <div>
-        <label
-          className="block text-sm font-medium text-gray-700 mb-1"
-          htmlFor="parties"
-        >
-          Involved Parties (optional)
-        </label>
-        <input
-          id="parties"
-          type="text"
-          value={parties}
-          onChange={(e) => setParties(e.target.value)}
-          className="mt-1 block w-full rounded border border-gray-300 focus:border-blue-500 focus:ring-blue-500"
-          placeholder="List names, emails, or descriptions (comma-separated or freeform)"
-        />
-        <span className="text-xs text-gray-500">
-          List anyone involved, if known. Separate multiple names with commas.
-        </span>
-      </div>
-      <div>
-        <label
-          className="block text-sm font-medium text-gray-700 mb-1"
-          htmlFor="report-evidence"
-        >
-          Evidence (optional)
-        </label>
-        <input
-          id="report-evidence"
-          type="file"
-          multiple
-          onChange={(e) => setEvidence(Array.from(e.target.files))}
-          className="mt-1 block w-full"
-        />
-      </div>
-      <button
-        type="submit"
-        disabled={submitting}
-        className="mt-2 bg-blue-600 hover:bg-blue-700 text-white px-5 py-2 rounded shadow-sm font-medium transition-colors disabled:opacity-60"
-      >
-        {submitting ? "Submitting..." : "Submit Report"}
-      </button>
-      {message && <p className="mt-2 text-sm text-gray-500">{message}</p>}
-    </form>
->>>>>>> 65ef8fc5
   );
 }
 
