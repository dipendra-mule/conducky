<<<<<<< HEAD
import React from "react";
import { useRouter } from 'next/router';
import { useEffect, useState, useContext } from 'react';
import Link from 'next/link';
import { ModalContext } from '../../context/ModalContext';
import { Button, Input, Card, Table } from '../../components';
import ReactMarkdown from 'react-markdown';
import { PencilIcon, CheckIcon, XMarkIcon } from '@heroicons/react/24/outline';
import CoCTeamList from '../../components/CoCTeamList';

const validStates = [
  'submitted',
  'acknowledged',
  'investigating',
  'resolved',
  'closed',
];

export default function EventDashboard() {
  const router = useRouter();
  const { 'event-slug': eventSlug } = router.query;
  const [event, setEvent] = useState(null);
  const [reports, setReports] = useState([]);
  const [user, setUser] = useState(null);
  const [loading, setLoading] = useState(true);
  const [error, setError] = useState('');
  const [stateChange, setStateChange] = useState({}); // { [reportId]: { loading, error, success } }
  const { openModal } = useContext(ModalContext);
  const [showCodeModal, setShowCodeModal] = useState(false);
  // Inline edit state for metadata
  const [editingField, setEditingField] = useState(null);
  const [editValue, setEditValue] = useState('');
  const [metaEditError, setMetaEditError] = useState('');
  const [metaEditSuccess, setMetaEditSuccess] = useState('');
  // Logo upload state
  const [logoFile, setLogoFile] = useState(null);
  const [logoPreview, setLogoPreview] = useState(null);
  const [logoUploadLoading, setLogoUploadLoading] = useState(false);
  const [userRoles, setUserRoles] = useState([]);
  const [logoExists, setLogoExists] = useState(false);
  const [cocTeam, setCocTeam] = useState([]);
  const [cocTeamLoading, setCocTeamLoading] = useState(false);
  const [cocTeamError, setCocTeamError] = useState('');

  // Fetch event details and user session
  useEffect(() => {
    if (!eventSlug) return;
    setLoading(true);
    // Fetch event details
    fetch((process.env.NEXT_PUBLIC_API_URL || 'http://localhost:4000') + `/event/slug/${eventSlug}`)
      .then(res => {
        if (!res.ok) throw new Error('Event not found');
        return res.json();
      })
      .then(data => setEvent(data.event))
      .catch(() => setError('Event not found'));
    // Fetch user session
    fetch((process.env.NEXT_PUBLIC_API_URL || 'http://localhost:4000') + '/session', {
      credentials: 'include',
    })
      .then(res => res.ok ? res.json() : null)
      .then(data => setUser(data ? data.user : null))
      .catch(() => setUser(null));
  }, [eventSlug]);

  // Fetch reports for this event
  useEffect(() => {
    if (!eventSlug) return;
    fetch((process.env.NEXT_PUBLIC_API_URL || 'http://localhost:4000') + `/events/slug/${eventSlug}/reports`)
      .then(res => res.json())
      .then(data => setReports(data.reports || []))
      .catch(() => setReports([]));
    setLoading(false);
  }, [eventSlug, stateChange]); // refetch on state change

  // Fetch user roles for this event
  useEffect(() => {
    if (!eventSlug) return;
    fetch((process.env.NEXT_PUBLIC_API_URL || 'http://localhost:4000') + `/events/slug/${eventSlug}/my-roles`, { credentials: 'include' })
      .then(res => res.ok ? res.json() : { roles: [] })
      .then(data => setUserRoles(data.roles || []));
  }, [eventSlug]);

  // Fetch Code of Conduct Team (Responders/Admins) for this event
  useEffect(() => {
    if (!user || !eventSlug) return;
    setCocTeamLoading(true);
    setCocTeamError('');
    fetch((process.env.NEXT_PUBLIC_API_URL || 'http://localhost:4000') + `/events/slug/${eventSlug}/users?role=Responder`, { credentials: 'include' })
      .then(res => res.ok ? res.json() : Promise.reject(res))
      .then(data => {
        // Fetch Admins as well
        fetch((process.env.NEXT_PUBLIC_API_URL || 'http://localhost:4000') + `/events/slug/${eventSlug}/users?role=Admin`, { credentials: 'include' })
          .then(res2 => res2.ok ? res2.json() : Promise.reject(res2))
          .then(data2 => {
            // Combine and dedupe by user id
            const all = [...(data.users || []), ...(data2.users || [])];
            const deduped = Object.values(all.reduce((acc, u) => {
              acc[u.id] = u;
              return acc;
            }, {}));
            setCocTeam(deduped);
            setCocTeamLoading(false);
          })
          .catch(() => {
            setCocTeamError('Failed to load Code of Conduct Team.');
            setCocTeamLoading(false);
          });
      })
      .catch(() => {
        setCocTeamError('Failed to load Code of Conduct Team.');
        setCocTeamLoading(false);
      });
  }, [user, eventSlug]);

  // Helper: check user role for this event
  function hasRole(role) {
    return userRoles.includes(role);
  }

  useEffect(() => {
    if (!eventSlug) return;
    // Check if logo exists
    fetch((process.env.NEXT_PUBLIC_API_URL || 'http://localhost:4000') + `/events/slug/${eventSlug}/logo`, { method: 'HEAD' })
      .then(res => setLogoExists(res.ok))
      .catch(() => setLogoExists(false));
  }, [eventSlug, logoPreview]);

  if (error) return <div style={{ padding: 40 }}><h2>{error}</h2></div>;
  if (loading || !event) return <div style={{ padding: 40 }}><h2>Loading event...</h2></div>;

  // If user is not logged in, only show the event meta section
  if (!user) {
    return (
      <div className="font-sans p-4 min-h-screen bg-gray-50 dark:bg-gray-950 transition-colors duration-200">
        <Card className="mb-6 max-w-4xl mx-auto p-4 sm:p-8">
          {/* Event Metadata Display (copied from above) */}
          <div className="flex flex-col sm:flex-row sm:items-center gap-6 mb-4">
            {/* Logo */}
            {(() => {
              const backendBaseUrl = process.env.NEXT_PUBLIC_API_URL || 'http://localhost:4000';
              let logoSrc = logoPreview || (logoExists ? `${backendBaseUrl}/events/slug/${eventSlug}/logo` : null);
              return logoSrc ? (
                <img src={logoSrc} alt="Event Logo" className="w-24 h-24 object-contain rounded bg-white border border-gray-200 dark:border-gray-700" />
              ) : null;
            })()}
            <div className="flex-1">
              <div className="flex items-center gap-2 mb-2">
                <h1 className="text-2xl font-bold">{event.name}</h1>
              </div>
              <div className="flex flex-wrap gap-4 text-sm text-gray-700 dark:text-gray-200 mb-2">
                <span className="flex items-center gap-1">
                  <b>Start:</b> {event.startDate ? new Date(event.startDate).toLocaleDateString() : <span className="italic text-gray-400">(none)</span>}
                </span>
                <span className="flex items-center gap-1">
                  <b>End:</b> {event.endDate ? new Date(event.endDate).toLocaleDateString() : <span className="italic text-gray-400">(none)</span>}
                </span>
                <span className="flex items-center gap-1">
                  <b>Website:</b> {event.website ? (
                    <a href={event.website} target="_blank" rel="noopener noreferrer" className="text-blue-600 dark:text-blue-400 underline">{event.website}</a>
                  ) : <span className="italic text-gray-400">(none)</span>}
                </span>
              </div>
              <div className="flex items-center gap-2 mb-2">
                <span className="font-medium">Description:</span>
                <span className="ml-2 text-gray-800 dark:text-gray-100">{event.description || <span className="italic text-gray-400">(none)</span>}</span>
              </div>
              <div className="flex items-center gap-2 mb-2">
                <span className="font-medium">Code of Conduct:</span>
                <button onClick={() => setShowCodeModal(true)} className="text-blue-600 dark:text-blue-400 underline font-medium">View Code of Conduct</button>
              </div>
            </div>
          </div>
        </Card>
        {/* Code of Conduct Modal for anonymous users */}
        {showCodeModal && (
          <div className="fixed inset-0 z-50 flex items-center justify-center bg-black bg-opacity-50">
            <div className="bg-white dark:bg-gray-900 rounded-lg shadow-lg max-w-2xl w-full p-6 relative">
              <button onClick={() => setShowCodeModal(false)} className="absolute top-2 right-2 text-gray-500 hover:text-gray-800 dark:hover:text-gray-200 text-2xl" aria-label="Close">&times;</button>
              <h2 className="text-xl font-bold mb-4 text-gray-900 dark:text-gray-100">Code of Conduct</h2>
              <div className="prose dark:prose-invert max-h-[60vh] overflow-y-auto">
                <ReactMarkdown>{event.codeOfConduct}</ReactMarkdown>
              </div>
            </div>
          </div>
        )}
      </div>
    );
  }

  // Determine what to show based on user role
  const isSuperAdmin = hasRole('SuperAdmin');
  const isAdmin = hasRole('Admin');
  const isResponder = hasRole('Responder');
  const isRegularUser = user && !isSuperAdmin && !isAdmin && !isResponder;
  const isAnonymous = !user;
  const canChangeState = isResponder || isAdmin || isSuperAdmin;

  // Handler for inline state change
  const handleStateChange = async (reportId, newState) => {
    setStateChange(prev => ({ ...prev, [reportId]: { loading: true, error: '', success: '' } }));
    try {
      const res = await fetch((process.env.NEXT_PUBLIC_API_URL || 'http://localhost:4000') + `/events/slug/${eventSlug}/reports/${reportId}/state`, {
        method: 'PATCH',
        headers: { 'Content-Type': 'application/json' },
        credentials: 'include',
        body: JSON.stringify({ state: newState }),
      });
      if (!res.ok) {
        const data = await res.json();
        setStateChange(prev => ({ ...prev, [reportId]: { loading: false, error: data.error || 'Failed to change state', success: '' } }));
      } else {
        setStateChange(prev => ({ ...prev, [reportId]: { loading: false, error: '', success: 'State updated!' } }));
      }
    } catch (err) {
      setStateChange(prev => ({ ...prev, [reportId]: { loading: false, error: 'Network error', success: '' } }));
    }
  };

  // Handler to start editing a field
  const startEdit = (field, value) => {
    setEditingField(field);
    setEditValue(value || '');
    setMetaEditError('');
    setMetaEditSuccess('');
    if (field === 'logo') {
      setLogoFile(null);
      setLogoPreview(null);
    }
  };

  // Handler to save edit
  const saveEdit = async () => {
    setMetaEditError('');
    setMetaEditSuccess('');
    let patchBody = {};
    if (editingField) {
      patchBody[editingField] = editValue;
    }
    // Special case: logo file upload
    if (editingField === 'logo' && logoFile) {
      setLogoUploadLoading(true);
      const formData = new FormData();
      formData.append('logo', logoFile);
      try {
        const res = await fetch((process.env.NEXT_PUBLIC_API_URL || 'http://localhost:4000') + `/events/slug/${eventSlug}/logo`, {
          method: 'POST',
          credentials: 'include',
          body: formData,
        });
        if (!res.ok) {
          const data = await res.json().catch(() => ({}));
          setMetaEditError(data.error || 'Failed to upload logo.');
          setLogoUploadLoading(false);
          return;
        }
        setMetaEditSuccess('Logo uploaded!');
        const data = await res.json();
        setEvent(data.event);
        setEditingField(null);
        setLogoUploadLoading(false);
        return;
      } catch (err) {
        setMetaEditError('Network error');
        setLogoUploadLoading(false);
        return;
      }
    }
    try {
      const res = await fetch((process.env.NEXT_PUBLIC_API_URL || 'http://localhost:4000') + `/events/slug/${eventSlug}` , {
        method: 'PATCH',
        headers: { 'Content-Type': 'application/json' },
        credentials: 'include',
        body: JSON.stringify(patchBody),
      });
      if (!res.ok) {
        const data = await res.json().catch(() => ({}));
        setMetaEditError(data.error || 'Failed to update event metadata.');
        return;
      }
      setMetaEditSuccess('Event metadata updated!');
      const data = await res.json();
      setEvent(data.event);
      setEditingField(null);
    } catch (err) {
      setMetaEditError('Network error');
    }
  };

  // Handler to cancel editing
  const cancelEdit = () => {
    setEditingField(null);
    setEditValue('');
    setMetaEditError('');
    setMetaEditSuccess('');
    setLogoFile(null);
    setLogoPreview(null);
  };

  // Handle logo file selection
  const handleLogoFileChange = (e) => {
    const file = e.target.files[0];
    if (file) {
      setLogoFile(file);
      setLogoPreview(URL.createObjectURL(file));
    } else {
      setLogoFile(null);
      setLogoPreview(null);
    }
  };

  return (
    <div className="font-sans p-4 min-h-screen bg-gray-50 dark:bg-gray-950 transition-colors duration-200">
      {/* Event Metadata Display */}
      <Card className="mb-6 max-w-4xl mx-auto p-4 sm:p-8">
        <div className="flex flex-col sm:flex-row sm:items-center gap-6 mb-4">
          {/* Logo */}
          <div className="relative">
            {(() => {
              const backendBaseUrl = process.env.NEXT_PUBLIC_API_URL || 'http://localhost:4000';
              let logoSrc = logoPreview || (logoExists ? `${backendBaseUrl}/events/slug/${eventSlug}/logo` : null);
              return logoSrc ? (
                <img src={logoSrc} alt="Event Logo" className="w-24 h-24 object-contain rounded bg-white border border-gray-200 dark:border-gray-700" />
              ) : null;
            })()}
            {(isAdmin || isSuperAdmin) && (
              editingField === 'logo' ? (
                <div className="absolute top-0 left-0 w-24 h-24 flex flex-col items-center justify-center bg-white/80 dark:bg-gray-900/80 rounded z-10 p-2">
                  <div className="flex flex-col gap-1 w-full">
                    <label className="text-xs font-medium text-gray-700 dark:text-gray-200">Upload Logo</label>
                    <input
                      type="file"
                      accept="image/*"
                      onChange={handleLogoFileChange}
                      className="block w-full text-xs text-gray-700 dark:text-gray-200"
                    />
                    <span className="text-xs text-gray-500 dark:text-gray-400">or</span>
                    <input
                      type="text"
                      value={editValue}
                      onChange={e => setEditValue(e.target.value)}
                      className="px-2 py-1 rounded border border-gray-300 dark:border-gray-600 bg-white dark:bg-gray-800 text-gray-900 dark:text-gray-100 w-full text-xs"
                      placeholder="Logo URL"
                      disabled={!!logoFile}
                    />
                  </div>
                  <div className="flex gap-1 mt-2">
                    <button type="button" onClick={saveEdit} className="text-green-600" aria-label="Save logo" disabled={logoUploadLoading}><CheckIcon className="h-4 w-4" /></button>
                    <button type="button" onClick={cancelEdit} className="text-gray-500" aria-label="Cancel edit" disabled={logoUploadLoading}><XMarkIcon className="h-4 w-4" /></button>
                  </div>
                  {logoUploadLoading && <span className="text-xs text-gray-500 mt-1">Uploading...</span>}
                </div>
              ) : (
                <button type="button" onClick={() => startEdit('logo', event.logo)} className="absolute top-1 right-1 text-blue-600 bg-white dark:bg-gray-900 rounded-full p-1 shadow" aria-label="Edit logo"><PencilIcon className="h-5 w-5" /></button>
              )
            )}
          </div>
          <div className="flex-1">
            {/* Name */}
            <div className="flex items-center gap-2 mb-2">
              {editingField === 'name' ? (
                <>
                  <input
                    type="text"
                    value={editValue}
                    onChange={e => setEditValue(e.target.value)}
                    className="px-2 py-1 rounded border border-gray-300 dark:border-gray-600 bg-white dark:bg-gray-800 text-gray-900 dark:text-gray-100 text-2xl font-bold"
                    style={{ minWidth: 120 }}
                  />
                  <button type="button" onClick={saveEdit} className="text-green-600" aria-label="Save event name"><CheckIcon className="h-5 w-5" /></button>
                  <button type="button" onClick={cancelEdit} className="text-gray-500" aria-label="Cancel edit"><XMarkIcon className="h-5 w-5" /></button>
                </>
              ) : (
                <>
                  <h1 className="text-2xl font-bold">{event.name}</h1>
                  {(isAdmin || isSuperAdmin) && (
                    <button type="button" onClick={() => startEdit('name', event.name)} className="text-blue-600" aria-label="Edit event name"><PencilIcon className="h-5 w-5" /></button>
                  )}
                </>
              )}
            </div>
            {/* Dates and Website */}
            <div className="flex flex-wrap gap-4 text-sm text-gray-700 dark:text-gray-200 mb-2">
              {/* Start Date */}
              <span className="flex items-center gap-1">
                <b>Start:</b>
                {editingField === 'startDate' ? (
                  <>
                    <input
                      type="date"
                      value={editValue ? editValue.slice(0, 10) : ''}
                      onChange={e => setEditValue(e.target.value)}
                      className="px-2 py-1 rounded border border-gray-300 dark:border-gray-600 bg-white dark:bg-gray-800 text-gray-900 dark:text-gray-100 text-sm"
                    />
                    <button type="button" onClick={saveEdit} className="text-green-600 ml-1" aria-label="Save start date"><CheckIcon className="h-4 w-4" /></button>
                    <button type="button" onClick={cancelEdit} className="text-gray-500 ml-1" aria-label="Cancel edit"><XMarkIcon className="h-4 w-4" /></button>
                  </>
                ) : (
                  <>
                    {event.startDate ? new Date(event.startDate).toLocaleDateString() : <span className="italic text-gray-400">(none)</span>}
                    {(isAdmin || isSuperAdmin) && (
                      <button type="button" onClick={() => startEdit('startDate', event.startDate)} className="text-blue-600 ml-1" aria-label="Edit start date"><PencilIcon className="h-4 w-4" /></button>
                    )}
                  </>
                )}
              </span>
              {/* End Date */}
              <span className="flex items-center gap-1">
                <b>End:</b>
                {editingField === 'endDate' ? (
                  <>
                    <input
                      type="date"
                      value={editValue ? editValue.slice(0, 10) : ''}
                      onChange={e => setEditValue(e.target.value)}
                      className="px-2 py-1 rounded border border-gray-300 dark:border-gray-600 bg-white dark:bg-gray-800 text-gray-900 dark:text-gray-100 text-sm"
                    />
                    <button type="button" onClick={saveEdit} className="text-green-600 ml-1" aria-label="Save end date"><CheckIcon className="h-4 w-4" /></button>
                    <button type="button" onClick={cancelEdit} className="text-gray-500 ml-1" aria-label="Cancel edit"><XMarkIcon className="h-4 w-4" /></button>
                  </>
                ) : (
                  <>
                    {event.endDate ? new Date(event.endDate).toLocaleDateString() : <span className="italic text-gray-400">(none)</span>}
                    {(isAdmin || isSuperAdmin) && (
                      <button type="button" onClick={() => startEdit('endDate', event.endDate)} className="text-blue-600 ml-1" aria-label="Edit end date"><PencilIcon className="h-4 w-4" /></button>
                    )}
                  </>
                )}
              </span>
              {/* Website */}
              <span className="flex items-center gap-1">
                <b>Website:</b>
                {editingField === 'website' ? (
                  <>
                    <input
                      type="text"
                      value={editValue}
                      onChange={e => setEditValue(e.target.value)}
                      className="px-2 py-1 rounded border border-gray-300 dark:border-gray-600 bg-white dark:bg-gray-800 text-gray-900 dark:text-gray-100 text-sm"
                      placeholder="https://example.com"
                    />
                    <button type="button" onClick={saveEdit} className="text-green-600 ml-1" aria-label="Save website"><CheckIcon className="h-4 w-4" /></button>
                    <button type="button" onClick={cancelEdit} className="text-gray-500 ml-1" aria-label="Cancel edit"><XMarkIcon className="h-4 w-4" /></button>
                  </>
                ) : (
                  <>
                    {event.website ? (
                      <a href={event.website} target="_blank" rel="noopener noreferrer" className="text-blue-600 dark:text-blue-400 underline">{event.website}</a>
                    ) : <span className="italic text-gray-400">(none)</span>}
                    {(isAdmin || isSuperAdmin) && (
                      <button type="button" onClick={() => startEdit('website', event.website)} className="text-blue-600 ml-1" aria-label="Edit website"><PencilIcon className="h-4 w-4" /></button>
                    )}
                  </>
                )}
              </span>
            </div>
            {/* Description */}
            <div className="flex items-center gap-2 mb-2">
              <span className="font-medium">Description:</span>
              {editingField === 'description' ? (
                <>
                  <textarea
                    value={editValue}
                    onChange={e => setEditValue(e.target.value)}
                    className="px-2 py-1 rounded border border-gray-300 dark:border-gray-600 bg-white dark:bg-gray-800 text-gray-900 dark:text-gray-100 w-full min-h-[60px]"
                    style={{ minWidth: 180 }}
                  />
                  <button type="button" onClick={saveEdit} className="ml-2 text-green-600" aria-label="Save description"><CheckIcon className="h-5 w-5" /></button>
                  <button type="button" onClick={cancelEdit} className="ml-1 text-gray-500" aria-label="Cancel edit"><XMarkIcon className="h-5 w-5" /></button>
                </>
              ) : (
                <>
                  <span className="ml-2 text-gray-800 dark:text-gray-100">{event.description || <span className="italic text-gray-400">(none)</span>}</span>
                  {(isAdmin || isSuperAdmin) && (
                    <button type="button" onClick={() => startEdit('description', event.description)} className="ml-2 text-blue-600" aria-label="Edit description"><PencilIcon className="h-5 w-5" /></button>
                  )}
                </>
              )}
            </div>
            {/* Code of Conduct */}
            <div className="flex items-center gap-2 mb-2">
              <span className="font-medium">Code of Conduct:</span>
              {editingField === 'codeOfConduct' ? (
                <>
                  <textarea
                    value={editValue}
                    onChange={e => setEditValue(e.target.value)}
                    className="px-2 py-1 rounded border border-gray-300 dark:border-gray-600 bg-white dark:bg-gray-800 text-gray-900 dark:text-gray-100 w-full min-h-[100px] font-mono"
                    style={{ minWidth: 180 }}
                    placeholder="Enter code of conduct in markdown..."
                  />
                  <button type="button" onClick={saveEdit} className="ml-2 text-green-600" aria-label="Save code of conduct"><CheckIcon className="h-5 w-5" /></button>
                  <button type="button" onClick={cancelEdit} className="ml-1 text-gray-500" aria-label="Cancel edit"><XMarkIcon className="h-5 w-5" /></button>
                </>
              ) : (
                <>
                  <button onClick={() => setShowCodeModal(true)} className="text-blue-600 dark:text-blue-400 underline font-medium">View Code of Conduct</button>
                  {(isAdmin || isSuperAdmin) && (
                    <button type="button" onClick={() => startEdit('codeOfConduct', event.codeOfConduct)} className="ml-2 text-blue-600" aria-label="Edit code of conduct"><PencilIcon className="h-5 w-5" /></button>
                  )}
                </>
              )}
            </div>
            {/* Success/Error messages */}
            {(metaEditSuccess || metaEditError) && (
              <div className="mt-2">
                {metaEditSuccess && <span className="text-green-600 dark:text-green-400">{metaEditSuccess}</span>}
                {metaEditError && <span className="text-red-600 dark:text-red-400 ml-4">{metaEditError}</span>}
              </div>
            )}
          </div>
        </div>
        {/* Code of Conduct Team Section (only for logged-in users) */}
        {user && <CoCTeamList eventSlug={eventSlug} />}
      </Card>
      {/* Code of Conduct Modal */}
      {showCodeModal && (
        <div className="fixed inset-0 z-50 flex items-center justify-center bg-black bg-opacity-50">
          <div className="bg-white dark:bg-gray-900 rounded-lg shadow-lg max-w-2xl w-full p-6 relative">
            <button onClick={() => setShowCodeModal(false)} className="absolute top-2 right-2 text-gray-500 hover:text-gray-800 dark:hover:text-gray-200 text-2xl" aria-label="Close">&times;</button>
            <h2 className="text-xl font-bold mb-4 text-gray-900 dark:text-gray-100">Code of Conduct</h2>
            <div className="prose dark:prose-invert max-h-[60vh] overflow-y-auto">
              <ReactMarkdown>{event.codeOfConduct}</ReactMarkdown>
            </div>
          </div>
        </div>
      )}
      <Card className="mb-6 max-w-4xl mx-auto p-4 sm:p-8">
        <h1 className="text-2xl font-bold mb-4">Event: {event.name}</h1>
        <p className="text-sm font-medium text-gray-500 dark:text-gray-300"><b>Slug:</b> {event.slug}</p>
        <Link href="/" className="text-blue-700 dark:text-blue-400 hover:underline">← Back to Events</Link>
        <hr className="my-4 border-gray-200 dark:border-gray-700" />
        {/* Submit Report Button */}
        <div className="mb-6 flex justify-start">
          <Button
            onClick={() => openModal(event.slug, event.name)}
            className="px-4 py-2 sm:px-3 sm:py-1.5 sm:text-sm"
          >
            Submit Report
          </Button>
        </div>
        <hr className="my-4 border-gray-200 dark:border-gray-700" />
        {/* Show reports for all roles, but filter for regular users */}
        <div>
          <h2 className="text-xl font-bold mb-4">{(isResponder || isAdmin || isSuperAdmin) ? 'All Reports' : 'Your Reports'}</h2>
          {/* Card view for mobile */}
          <div className="block sm:hidden">
            {reports.length === 0 ? <p className="text-gray-500 dark:text-gray-400">No reports yet.</p> : (
              <div className="grid grid-cols-1 gap-4">
                {(isResponder || isAdmin || isSuperAdmin
                  ? reports
                  : reports.filter(r => r.reporter && user && r.reporter.id === user.id)
                ).map(report => (
                  <Card key={report.id} className="flex flex-col gap-2 p-4">
                    <div className="font-semibold text-lg">{report.type}</div>
                    <div className="text-sm text-gray-600 dark:text-gray-300 mb-2">{report.description}</div>
                    <div className="flex flex-col gap-1 text-sm">
                      <span>State: {canChangeState ? (
                        <>
                          <select
                            value={report.state}
                            onChange={e => handleStateChange(report.id, e.target.value)}
                            disabled={stateChange[report.id]?.loading}
                            className="mr-2 px-2 py-1 rounded border border-gray-300 dark:border-gray-600 bg-white dark:bg-gray-800 text-gray-900 dark:text-gray-100 sm:px-2 sm:py-1 sm:text-sm"
                          >
                            {validStates.map(s => <option key={s} value={s}>{s}</option>)}
                          </select>
                          {stateChange[report.id]?.error && <span className="text-red-500 dark:text-red-400 ml-2">{stateChange[report.id].error}</span>}
                          {stateChange[report.id]?.success && <span className="text-green-500 dark:text-green-400 ml-2">{stateChange[report.id].success}</span>}
                        </>
                      ) : report.state}</span>
                      {report.reporter && <span className="text-xs text-gray-500 dark:text-gray-400">by {report.reporter.email || 'anonymous'}</span>}
                    </div>
                    <div className="mt-2">
                      <Link href={`/event/${event.slug}/report/${report.id}`} className="text-blue-500 dark:text-blue-400 underline">View Details</Link>
                    </div>
                  </Card>
                ))}
              </div>
            )}
          </div>
          {/* List view for desktop */}
          <div className="hidden sm:block">
            {reports.length === 0 ? <p className="text-gray-500 dark:text-gray-400">No reports yet.</p> : (
              <ul className="list-disc pl-8">
                {(isResponder || isAdmin || isSuperAdmin
                  ? reports
                  : reports.filter(r => r.reporter && user && r.reporter.id === user.id)
                ).map(report => (
                  <li key={report.id} className="mb-4">
                    <b>{report.type}</b>: {report.description} (state: {canChangeState ? (
                      <>
                        <select
                          value={report.state}
                          onChange={e => handleStateChange(report.id, e.target.value)}
                          disabled={stateChange[report.id]?.loading}
                          className="mr-4 px-2 py-1 rounded border border-gray-300 dark:border-gray-600 bg-white dark:bg-gray-800 text-gray-900 dark:text-gray-100 sm:px-2 sm:py-1 sm:text-sm"
                        >
                          {validStates.map(s => <option key={s} value={s}>{s}</option>)}
                        </select>
                        {stateChange[report.id]?.error && <span className="text-red-500 dark:text-red-400 ml-4">{stateChange[report.id].error}</span>}
                        {stateChange[report.id]?.success && <span className="text-green-500 dark:text-green-400 ml-4">{stateChange[report.id].success}</span>}
                      </>
                    ) : report.state})
                    {report.reporter && <span className="text-sm text-gray-500 dark:text-gray-400"> — by {report.reporter.email || 'anonymous'}</span>}
                    {' '}<Link href={`/event/${event.slug}/report/${report.id}`} className="text-blue-500 dark:text-blue-400">View Details</Link>
                  </li>
                ))}
              </ul>
            )}
          </div>
        </div>
      </Card>
    </div>
  );
}

// Simple report submission form
function ReportForm({ eventSlug }) {
  const [type, setType] = useState('');
  const [description, setDescription] = useState('');
  const [incidentAt, setIncidentAt] = useState('');
  const [parties, setParties] = useState('');
  const [message, setMessage] = useState('');
  const [submitting, setSubmitting] = useState(false);
  const [evidence, setEvidence] = useState([]);

  // Report types from schema
  const reportTypes = [
    { value: 'harassment', label: 'Harassment' },
    { value: 'safety', label: 'Safety' },
    { value: 'other', label: 'Other' },
  ];

  const handleSubmit = async e => {
    e.preventDefault();
    setSubmitting(true);
    setMessage('');
    const formData = new FormData();
    formData.append('type', type);
    formData.append('description', description);
    if (incidentAt) formData.append('incidentAt', new Date(incidentAt).toISOString());
    if (parties) formData.append('parties', parties);
    if (evidence && evidence.length > 0) {
      for (let i = 0; i < evidence.length; i++) {
        formData.append('evidence', evidence[i]);
      }
    }
    const res = await fetch((process.env.NEXT_PUBLIC_API_URL || 'http://localhost:4000') + `/events/slug/${eventSlug}/reports`, {
      method: 'POST',
      body: formData,
      credentials: 'include',
    });
    if (res.ok) {
      setMessage('Report submitted!');
      setType('');
      setDescription('');
      setIncidentAt('');
      setParties('');
      setEvidence([]);
    } else {
      setMessage('Failed to submit report.');
    }
    setSubmitting(false);
  };

  return (
    <Card className="max-w-xl mx-auto mt-8">
      <h3 className="text-lg font-semibold mb-4 text-gray-800 dark:text-gray-100">Submit a Report</h3>
      <form onSubmit={handleSubmit} className="space-y-4">
        <div>
          <label className="block text-sm font-medium text-gray-700 dark:text-gray-200 mb-1" htmlFor="report-type">Type</label>
          <select
            id="report-type"
            value={type}
            onChange={e => setType(e.target.value)}
            required
            className="mt-1 block w-64 max-w-xs rounded border border-gray-300 dark:border-gray-600 bg-white dark:bg-gray-800 text-gray-900 dark:text-gray-100"
          >
            <option value="">Select type</option>
            {reportTypes.map(rt => (
              <option key={rt.value} value={rt.value}>{rt.label}</option>
            ))}
          </select>
        </div>
        <div>
          <label className="block text-sm font-medium text-gray-700 dark:text-gray-200 mb-1" htmlFor="report-description">Description</label>
          <textarea
            id="report-description"
            value={description}
            onChange={e => setDescription(e.target.value)}
            required
            className="mt-1 block w-full rounded border border-gray-300 dark:border-gray-600 bg-white dark:bg-gray-800 text-gray-900 dark:text-gray-100 min-h-[80px]"
          />
        </div>
        <div>
          <label className="block text-sm font-medium text-gray-700 dark:text-gray-200 mb-1" htmlFor="incident-at">Date/Time of Incident (optional)</label>
          <input
            id="incident-at"
            type="datetime-local"
            value={incidentAt}
            onChange={e => setIncidentAt(e.target.value)}
            className="mt-1 block w-64 max-w-xs rounded border border-gray-300 dark:border-gray-600 bg-white dark:bg-gray-800 text-gray-900 dark:text-gray-100"
          />
          <span className="text-xs text-gray-500 dark:text-gray-400">If known, please provide when the incident occurred.</span>
        </div>
        <div>
          <label className="block text-sm font-medium text-gray-700 dark:text-gray-200 mb-1" htmlFor="parties">Involved Parties (optional)</label>
          <input
            id="parties"
            type="text"
            value={parties}
            onChange={e => setParties(e.target.value)}
            className="mt-1 block w-full rounded border border-gray-300 dark:border-gray-600 bg-white dark:bg-gray-800 text-gray-900 dark:text-gray-100"
            placeholder="List names, emails, or descriptions (comma-separated or freeform)"
          />
          <span className="text-xs text-gray-500 dark:text-gray-400">List anyone involved, if known. Separate multiple names with commas.</span>
        </div>
        <div>
          <label className="block text-sm font-medium text-gray-700 dark:text-gray-200 mb-1" htmlFor="report-evidence">Evidence (optional)</label>
          <input
            id="report-evidence"
            type="file"
            multiple
            onChange={e => setEvidence(Array.from(e.target.files))}
            className="mt-1 block w-full"
          />
        </div>
        <Button
          type="submit"
          disabled={submitting}
          className="mt-2"
        >
          {submitting ? 'Submitting...' : 'Submit Report'}
        </Button>
        {message && <p className="mt-2 text-sm text-gray-500 dark:text-gray-400">{message}</p>}
      </form>
    </Card>
  );
} 
=======
import React from "react";
import { useRouter } from "next/router";
import { useEffect, useState, useContext } from "react";
import Link from "next/link";
import { ModalContext } from "../../context/ModalContext";
import { Button, Input, Card, Table } from "../../components";
import ReactMarkdown from "react-markdown";
import { PencilIcon, CheckIcon, XMarkIcon } from "@heroicons/react/24/outline";

const validStates = [
  "submitted",
  "acknowledged",
  "investigating",
  "resolved",
  "closed",
];

export default function EventDashboard() {
  const router = useRouter();
  const { "event-slug": eventSlug } = router.query;
  const [event, setEvent] = useState(null);
  const [reports, setReports] = useState([]);
  const [user, setUser] = useState(null);
  const [loading, setLoading] = useState(true);
  const [error, setError] = useState("");
  const [stateChange, setStateChange] = useState({}); // { [reportId]: { loading, error, success } }
  const { openModal } = useContext(ModalContext);
  const [showCodeModal, setShowCodeModal] = useState(false);
  // Inline edit state for metadata
  const [editingField, setEditingField] = useState(null);
  const [editValue, setEditValue] = useState("");
  const [metaEditError, setMetaEditError] = useState("");
  const [metaEditSuccess, setMetaEditSuccess] = useState("");
  // Logo upload state
  const [logoFile, setLogoFile] = useState(null);
  const [logoPreview, setLogoPreview] = useState(null);
  const [logoUploadLoading, setLogoUploadLoading] = useState(false);
  const [userRoles, setUserRoles] = useState([]);
  const [logoExists, setLogoExists] = useState(false);

  // Fetch event details and user session
  useEffect(() => {
    if (!eventSlug) return;
    setLoading(true);
    // Fetch event details
    fetch(
      (process.env.NEXT_PUBLIC_API_URL || "http://localhost:4000") +
        `/event/slug/${eventSlug}`,
    )
      .then((res) => {
        if (!res.ok) throw new Error("Event not found");
        return res.json();
      })
      .then((data) => setEvent(data.event))
      .catch(() => setError("Event not found"));
    // Fetch user session
    fetch(
      (process.env.NEXT_PUBLIC_API_URL || "http://localhost:4000") + "/session",
      {
        credentials: "include",
      },
    )
      .then((res) => (res.ok ? res.json() : null))
      .then((data) => setUser(data ? data.user : null))
      .catch(() => setUser(null));
  }, [eventSlug]);

  // Fetch reports for this event
  useEffect(() => {
    if (!eventSlug) return;
    fetch(
      (process.env.NEXT_PUBLIC_API_URL || "http://localhost:4000") +
        `/events/slug/${eventSlug}/reports`,
    )
      .then((res) => res.json())
      .then((data) => setReports(data.reports || []))
      .catch(() => setReports([]));
    setLoading(false);
  }, [eventSlug, stateChange]); // refetch on state change

  // Fetch user roles for this event
  useEffect(() => {
    if (!eventSlug) return;
    fetch(
      (process.env.NEXT_PUBLIC_API_URL || "http://localhost:4000") +
        `/events/slug/${eventSlug}/my-roles`,
      { credentials: "include" },
    )
      .then((res) => (res.ok ? res.json() : { roles: [] }))
      .then((data) => setUserRoles(data.roles || []));
  }, [eventSlug]);

  // Helper: check user role for this event
  function hasRole(role) {
    return userRoles.includes(role);
  }

  useEffect(() => {
    if (!eventSlug) return;
    // Check if logo exists
    fetch(
      (process.env.NEXT_PUBLIC_API_URL || "http://localhost:4000") +
        `/events/slug/${eventSlug}/logo`,
      { method: "HEAD" },
    )
      .then((res) => setLogoExists(res.ok))
      .catch(() => setLogoExists(false));
  }, [eventSlug, logoPreview]);

  if (error)
    return (
      <div style={{ padding: 40 }}>
        <h2>{error}</h2>
      </div>
    );
  if (loading || !event)
    return (
      <div style={{ padding: 40 }}>
        <h2>Loading event...</h2>
      </div>
    );

  // If user is not logged in, only show the event meta section
  if (!user) {
    return (
      <div className="font-sans p-4 min-h-screen bg-gray-50 dark:bg-gray-950 transition-colors duration-200">
        <Card className="mb-6 max-w-4xl mx-auto p-4 sm:p-8">
          {/* Event Metadata Display (copied from above) */}
          <div className="flex flex-col sm:flex-row sm:items-center gap-6 mb-4">
            {/* Logo */}
            {(() => {
              const backendBaseUrl =
                process.env.NEXT_PUBLIC_API_URL || "http://localhost:4000";
              let logoSrc =
                logoPreview ||
                (logoExists
                  ? `${backendBaseUrl}/events/slug/${eventSlug}/logo`
                  : null);
              return logoSrc ? (
                <img
                  src={logoSrc}
                  alt="Event Logo"
                  className="w-24 h-24 object-contain rounded bg-white border border-gray-200 dark:border-gray-700"
                />
              ) : null;
            })()}
            <div className="flex-1">
              <div className="flex items-center gap-2 mb-2">
                <h1 className="text-2xl font-bold">{event.name}</h1>
              </div>
              <div className="flex flex-wrap gap-4 text-sm text-gray-700 dark:text-gray-200 mb-2">
                <span className="flex items-center gap-1">
                  <b>Start:</b>{" "}
                  {event.startDate ? (
                    new Date(event.startDate).toLocaleDateString()
                  ) : (
                    <span className="italic text-gray-400">(none)</span>
                  )}
                </span>
                <span className="flex items-center gap-1">
                  <b>End:</b>{" "}
                  {event.endDate ? (
                    new Date(event.endDate).toLocaleDateString()
                  ) : (
                    <span className="italic text-gray-400">(none)</span>
                  )}
                </span>
                <span className="flex items-center gap-1">
                  <b>Website:</b>{" "}
                  {event.website ? (
                    <a
                      href={event.website}
                      target="_blank"
                      rel="noopener noreferrer"
                      className="text-blue-600 dark:text-blue-400 underline"
                    >
                      {event.website}
                    </a>
                  ) : (
                    <span className="italic text-gray-400">(none)</span>
                  )}
                </span>
              </div>
              <div className="flex items-center gap-2 mb-2">
                <span className="font-medium">Description:</span>
                <span className="ml-2 text-gray-800 dark:text-gray-100">
                  {event.description || (
                    <span className="italic text-gray-400">(none)</span>
                  )}
                </span>
              </div>
              <div className="flex items-center gap-2 mb-2">
                <span className="font-medium">Code of Conduct:</span>
                <button
                  onClick={() => setShowCodeModal(true)}
                  className="text-blue-600 dark:text-blue-400 underline font-medium"
                >
                  View Code of Conduct
                </button>
              </div>
            </div>
          </div>
        </Card>
        {/* Code of Conduct Modal for anonymous users */}
        {showCodeModal && (
          <div className="fixed inset-0 z-50 flex items-center justify-center bg-black bg-opacity-50">
            <div className="bg-white dark:bg-gray-900 rounded-lg shadow-lg max-w-2xl w-full p-6 relative">
              <button
                onClick={() => setShowCodeModal(false)}
                className="absolute top-2 right-2 text-gray-500 hover:text-gray-800 dark:hover:text-gray-200 text-2xl"
                aria-label="Close"
              >
                &times;
              </button>
              <h2 className="text-xl font-bold mb-4 text-gray-900 dark:text-gray-100">
                Code of Conduct
              </h2>
              <div className="prose dark:prose-invert max-h-[60vh] overflow-y-auto">
                <ReactMarkdown>{event.codeOfConduct}</ReactMarkdown>
              </div>
            </div>
          </div>
        )}
      </div>
    );
  }

  // Determine what to show based on user role
  const isSuperAdmin = hasRole("SuperAdmin");
  const isAdmin = hasRole("Admin");
  const isResponder = hasRole("Responder");
  const isRegularUser = user && !isSuperAdmin && !isAdmin && !isResponder;
  const isAnonymous = !user;
  const canChangeState = isResponder || isAdmin || isSuperAdmin;

  // Handler for inline state change
  const handleStateChange = async (reportId, newState) => {
    setStateChange((prev) => ({
      ...prev,
      [reportId]: { loading: true, error: "", success: "" },
    }));
    try {
      const res = await fetch(
        (process.env.NEXT_PUBLIC_API_URL || "http://localhost:4000") +
          `/events/slug/${eventSlug}/reports/${reportId}/state`,
        {
          method: "PATCH",
          headers: { "Content-Type": "application/json" },
          credentials: "include",
          body: JSON.stringify({ state: newState }),
        },
      );
      if (!res.ok) {
        const data = await res.json();
        setStateChange((prev) => ({
          ...prev,
          [reportId]: {
            loading: false,
            error: data.error || "Failed to change state",
            success: "",
          },
        }));
      } else {
        setStateChange((prev) => ({
          ...prev,
          [reportId]: { loading: false, error: "", success: "State updated!" },
        }));
      }
    } catch (err) {
      setStateChange((prev) => ({
        ...prev,
        [reportId]: { loading: false, error: "Network error", success: "" },
      }));
    }
  };

  // Handler to start editing a field
  const startEdit = (field, value) => {
    setEditingField(field);
    setEditValue(value || "");
    setMetaEditError("");
    setMetaEditSuccess("");
    if (field === "logo") {
      setLogoFile(null);
      setLogoPreview(null);
    }
  };

  // Handler to save edit
  const saveEdit = async () => {
    setMetaEditError("");
    setMetaEditSuccess("");
    let patchBody = {};
    if (editingField) {
      patchBody[editingField] = editValue;
    }
    // Special case: logo file upload
    if (editingField === "logo" && logoFile) {
      setLogoUploadLoading(true);
      const formData = new FormData();
      formData.append("logo", logoFile);
      try {
        const res = await fetch(
          (process.env.NEXT_PUBLIC_API_URL || "http://localhost:4000") +
            `/events/slug/${eventSlug}/logo`,
          {
            method: "POST",
            credentials: "include",
            body: formData,
          },
        );
        if (!res.ok) {
          const data = await res.json().catch(() => ({}));
          setMetaEditError(data.error || "Failed to upload logo.");
          setLogoUploadLoading(false);
          return;
        }
        setMetaEditSuccess("Logo uploaded!");
        const data = await res.json();
        setEvent(data.event);
        setEditingField(null);
        setLogoUploadLoading(false);
        return;
      } catch (err) {
        setMetaEditError("Network error");
        setLogoUploadLoading(false);
        return;
      }
    }
    try {
      const res = await fetch(
        (process.env.NEXT_PUBLIC_API_URL || "http://localhost:4000") +
          `/events/slug/${eventSlug}`,
        {
          method: "PATCH",
          headers: { "Content-Type": "application/json" },
          credentials: "include",
          body: JSON.stringify(patchBody),
        },
      );
      if (!res.ok) {
        const data = await res.json().catch(() => ({}));
        setMetaEditError(data.error || "Failed to update event metadata.");
        return;
      }
      setMetaEditSuccess("Event metadata updated!");
      const data = await res.json();
      setEvent(data.event);
      setEditingField(null);
    } catch (err) {
      setMetaEditError("Network error");
    }
  };

  // Handler to cancel editing
  const cancelEdit = () => {
    setEditingField(null);
    setEditValue("");
    setMetaEditError("");
    setMetaEditSuccess("");
    setLogoFile(null);
    setLogoPreview(null);
  };

  // Handle logo file selection
  const handleLogoFileChange = (e) => {
    const file = e.target.files[0];
    if (file) {
      setLogoFile(file);
      setLogoPreview(URL.createObjectURL(file));
    } else {
      setLogoFile(null);
      setLogoPreview(null);
    }
  };

  return (
    <div className="font-sans p-4 min-h-screen bg-gray-50 dark:bg-gray-950 transition-colors duration-200">
      {/* Event Metadata Display */}
      <Card className="mb-6 max-w-4xl mx-auto p-4 sm:p-8">
        <div className="flex flex-col sm:flex-row sm:items-center gap-6 mb-4">
          {/* Logo */}
          <div className="relative">
            {(() => {
              const backendBaseUrl =
                process.env.NEXT_PUBLIC_API_URL || "http://localhost:4000";
              let logoSrc =
                logoPreview ||
                (logoExists
                  ? `${backendBaseUrl}/events/slug/${eventSlug}/logo`
                  : null);
              return logoSrc ? (
                <img
                  src={logoSrc}
                  alt="Event Logo"
                  className="w-24 h-24 object-contain rounded bg-white border border-gray-200 dark:border-gray-700"
                />
              ) : null;
            })()}
            {(isAdmin || isSuperAdmin) &&
              (editingField === "logo" ? (
                <div className="absolute top-0 left-0 w-24 h-24 flex flex-col items-center justify-center bg-white/80 dark:bg-gray-900/80 rounded z-10 p-2">
                  <div className="flex flex-col gap-1 w-full">
                    <label className="text-xs font-medium text-gray-700 dark:text-gray-200">
                      Upload Logo
                    </label>
                    <input
                      type="file"
                      accept="image/*"
                      onChange={handleLogoFileChange}
                      className="block w-full text-xs text-gray-700 dark:text-gray-200"
                    />
                    <span className="text-xs text-gray-500 dark:text-gray-400">
                      or
                    </span>
                    <input
                      type="text"
                      value={editValue}
                      onChange={(e) => setEditValue(e.target.value)}
                      className="px-2 py-1 rounded border border-gray-300 dark:border-gray-600 bg-white dark:bg-gray-800 text-gray-900 dark:text-gray-100 w-full text-xs"
                      placeholder="Logo URL"
                      disabled={!!logoFile}
                    />
                  </div>
                  <div className="flex gap-1 mt-2">
                    <button
                      type="button"
                      onClick={saveEdit}
                      className="text-green-600"
                      aria-label="Save logo"
                      disabled={logoUploadLoading}
                    >
                      <CheckIcon className="h-4 w-4" />
                    </button>
                    <button
                      type="button"
                      onClick={cancelEdit}
                      className="text-gray-500"
                      aria-label="Cancel edit"
                      disabled={logoUploadLoading}
                    >
                      <XMarkIcon className="h-4 w-4" />
                    </button>
                  </div>
                  {logoUploadLoading && (
                    <span className="text-xs text-gray-500 mt-1">
                      Uploading...
                    </span>
                  )}
                </div>
              ) : (
                <button
                  type="button"
                  onClick={() => startEdit("logo", event.logo)}
                  className="absolute top-1 right-1 text-blue-600 bg-white dark:bg-gray-900 rounded-full p-1 shadow"
                  aria-label="Edit logo"
                >
                  <PencilIcon className="h-5 w-5" />
                </button>
              ))}
          </div>
          <div className="flex-1">
            {/* Name */}
            <div className="flex items-center gap-2 mb-2">
              {editingField === "name" ? (
                <>
                  <input
                    type="text"
                    value={editValue}
                    onChange={(e) => setEditValue(e.target.value)}
                    className="px-2 py-1 rounded border border-gray-300 dark:border-gray-600 bg-white dark:bg-gray-800 text-gray-900 dark:text-gray-100 text-2xl font-bold"
                    style={{ minWidth: 120 }}
                  />
                  <button
                    type="button"
                    onClick={saveEdit}
                    className="text-green-600"
                    aria-label="Save event name"
                  >
                    <CheckIcon className="h-5 w-5" />
                  </button>
                  <button
                    type="button"
                    onClick={cancelEdit}
                    className="text-gray-500"
                    aria-label="Cancel edit"
                  >
                    <XMarkIcon className="h-5 w-5" />
                  </button>
                </>
              ) : (
                <>
                  <h1 className="text-2xl font-bold">{event.name}</h1>
                  {(isAdmin || isSuperAdmin) && (
                    <button
                      type="button"
                      onClick={() => startEdit("name", event.name)}
                      className="text-blue-600"
                      aria-label="Edit event name"
                    >
                      <PencilIcon className="h-5 w-5" />
                    </button>
                  )}
                </>
              )}
            </div>
            {/* Dates and Website */}
            <div className="flex flex-wrap gap-4 text-sm text-gray-700 dark:text-gray-200 mb-2">
              {/* Start Date */}
              <span className="flex items-center gap-1">
                <b>Start:</b>
                {editingField === "startDate" ? (
                  <>
                    <input
                      type="date"
                      value={editValue ? editValue.slice(0, 10) : ""}
                      onChange={(e) => setEditValue(e.target.value)}
                      className="px-2 py-1 rounded border border-gray-300 dark:border-gray-600 bg-white dark:bg-gray-800 text-gray-900 dark:text-gray-100 text-sm"
                    />
                    <button
                      type="button"
                      onClick={saveEdit}
                      className="text-green-600 ml-1"
                      aria-label="Save start date"
                    >
                      <CheckIcon className="h-4 w-4" />
                    </button>
                    <button
                      type="button"
                      onClick={cancelEdit}
                      className="text-gray-500 ml-1"
                      aria-label="Cancel edit"
                    >
                      <XMarkIcon className="h-4 w-4" />
                    </button>
                  </>
                ) : (
                  <>
                    {event.startDate ? (
                      new Date(event.startDate).toLocaleDateString()
                    ) : (
                      <span className="italic text-gray-400">(none)</span>
                    )}
                    {(isAdmin || isSuperAdmin) && (
                      <button
                        type="button"
                        onClick={() => startEdit("startDate", event.startDate)}
                        className="text-blue-600 ml-1"
                        aria-label="Edit start date"
                      >
                        <PencilIcon className="h-4 w-4" />
                      </button>
                    )}
                  </>
                )}
              </span>
              {/* End Date */}
              <span className="flex items-center gap-1">
                <b>End:</b>
                {editingField === "endDate" ? (
                  <>
                    <input
                      type="date"
                      value={editValue ? editValue.slice(0, 10) : ""}
                      onChange={(e) => setEditValue(e.target.value)}
                      className="px-2 py-1 rounded border border-gray-300 dark:border-gray-600 bg-white dark:bg-gray-800 text-gray-900 dark:text-gray-100 text-sm"
                    />
                    <button
                      type="button"
                      onClick={saveEdit}
                      className="text-green-600 ml-1"
                      aria-label="Save end date"
                    >
                      <CheckIcon className="h-4 w-4" />
                    </button>
                    <button
                      type="button"
                      onClick={cancelEdit}
                      className="text-gray-500 ml-1"
                      aria-label="Cancel edit"
                    >
                      <XMarkIcon className="h-4 w-4" />
                    </button>
                  </>
                ) : (
                  <>
                    {event.endDate ? (
                      new Date(event.endDate).toLocaleDateString()
                    ) : (
                      <span className="italic text-gray-400">(none)</span>
                    )}
                    {(isAdmin || isSuperAdmin) && (
                      <button
                        type="button"
                        onClick={() => startEdit("endDate", event.endDate)}
                        className="text-blue-600 ml-1"
                        aria-label="Edit end date"
                      >
                        <PencilIcon className="h-4 w-4" />
                      </button>
                    )}
                  </>
                )}
              </span>
              {/* Website */}
              <span className="flex items-center gap-1">
                <b>Website:</b>
                {editingField === "website" ? (
                  <>
                    <input
                      type="text"
                      value={editValue}
                      onChange={(e) => setEditValue(e.target.value)}
                      className="px-2 py-1 rounded border border-gray-300 dark:border-gray-600 bg-white dark:bg-gray-800 text-gray-900 dark:text-gray-100 text-sm"
                      placeholder="https://example.com"
                    />
                    <button
                      type="button"
                      onClick={saveEdit}
                      className="text-green-600 ml-1"
                      aria-label="Save website"
                    >
                      <CheckIcon className="h-4 w-4" />
                    </button>
                    <button
                      type="button"
                      onClick={cancelEdit}
                      className="text-gray-500 ml-1"
                      aria-label="Cancel edit"
                    >
                      <XMarkIcon className="h-4 w-4" />
                    </button>
                  </>
                ) : (
                  <>
                    {event.website ? (
                      <a
                        href={event.website}
                        target="_blank"
                        rel="noopener noreferrer"
                        className="text-blue-600 dark:text-blue-400 underline"
                      >
                        {event.website}
                      </a>
                    ) : (
                      <span className="italic text-gray-400">(none)</span>
                    )}
                    {(isAdmin || isSuperAdmin) && (
                      <button
                        type="button"
                        onClick={() => startEdit("website", event.website)}
                        className="text-blue-600 ml-1"
                        aria-label="Edit website"
                      >
                        <PencilIcon className="h-4 w-4" />
                      </button>
                    )}
                  </>
                )}
              </span>
            </div>
            {/* Description */}
            <div className="flex items-center gap-2 mb-2">
              <span className="font-medium">Description:</span>
              {editingField === "description" ? (
                <>
                  <textarea
                    value={editValue}
                    onChange={(e) => setEditValue(e.target.value)}
                    className="px-2 py-1 rounded border border-gray-300 dark:border-gray-600 bg-white dark:bg-gray-800 text-gray-900 dark:text-gray-100 w-full min-h-[60px]"
                    style={{ minWidth: 180 }}
                  />
                  <button
                    type="button"
                    onClick={saveEdit}
                    className="ml-2 text-green-600"
                    aria-label="Save description"
                  >
                    <CheckIcon className="h-5 w-5" />
                  </button>
                  <button
                    type="button"
                    onClick={cancelEdit}
                    className="ml-1 text-gray-500"
                    aria-label="Cancel edit"
                  >
                    <XMarkIcon className="h-5 w-5" />
                  </button>
                </>
              ) : (
                <>
                  <span className="ml-2 text-gray-800 dark:text-gray-100">
                    {event.description || (
                      <span className="italic text-gray-400">(none)</span>
                    )}
                  </span>
                  {(isAdmin || isSuperAdmin) && (
                    <button
                      type="button"
                      onClick={() =>
                        startEdit("description", event.description)
                      }
                      className="ml-2 text-blue-600"
                      aria-label="Edit description"
                    >
                      <PencilIcon className="h-5 w-5" />
                    </button>
                  )}
                </>
              )}
            </div>
            {/* Code of Conduct */}
            <div className="flex items-center gap-2 mb-2">
              <span className="font-medium">Code of Conduct:</span>
              {editingField === "codeOfConduct" ? (
                <>
                  <textarea
                    value={editValue}
                    onChange={(e) => setEditValue(e.target.value)}
                    className="px-2 py-1 rounded border border-gray-300 dark:border-gray-600 bg-white dark:bg-gray-800 text-gray-900 dark:text-gray-100 w-full min-h-[100px] font-mono"
                    style={{ minWidth: 180 }}
                    placeholder="Enter code of conduct in markdown..."
                  />
                  <button
                    type="button"
                    onClick={saveEdit}
                    className="ml-2 text-green-600"
                    aria-label="Save code of conduct"
                  >
                    <CheckIcon className="h-5 w-5" />
                  </button>
                  <button
                    type="button"
                    onClick={cancelEdit}
                    className="ml-1 text-gray-500"
                    aria-label="Cancel edit"
                  >
                    <XMarkIcon className="h-5 w-5" />
                  </button>
                </>
              ) : (
                <>
                  <button
                    onClick={() => setShowCodeModal(true)}
                    className="text-blue-600 dark:text-blue-400 underline font-medium"
                  >
                    View Code of Conduct
                  </button>
                  {(isAdmin || isSuperAdmin) && (
                    <button
                      type="button"
                      onClick={() =>
                        startEdit("codeOfConduct", event.codeOfConduct)
                      }
                      className="ml-2 text-blue-600"
                      aria-label="Edit code of conduct"
                    >
                      <PencilIcon className="h-5 w-5" />
                    </button>
                  )}
                </>
              )}
            </div>
            {/* Success/Error messages */}
            {(metaEditSuccess || metaEditError) && (
              <div className="mt-2">
                {metaEditSuccess && (
                  <span className="text-green-600 dark:text-green-400">
                    {metaEditSuccess}
                  </span>
                )}
                {metaEditError && (
                  <span className="text-red-600 dark:text-red-400 ml-4">
                    {metaEditError}
                  </span>
                )}
              </div>
            )}
          </div>
        </div>
      </Card>
      {/* Code of Conduct Modal */}
      {showCodeModal && (
        <div className="fixed inset-0 z-50 flex items-center justify-center bg-black bg-opacity-50">
          <div className="bg-white dark:bg-gray-900 rounded-lg shadow-lg max-w-2xl w-full p-6 relative">
            <button
              onClick={() => setShowCodeModal(false)}
              className="absolute top-2 right-2 text-gray-500 hover:text-gray-800 dark:hover:text-gray-200 text-2xl"
              aria-label="Close"
            >
              &times;
            </button>
            <h2 className="text-xl font-bold mb-4 text-gray-900 dark:text-gray-100">
              Code of Conduct
            </h2>
            <div className="prose dark:prose-invert max-h-[60vh] overflow-y-auto">
              <ReactMarkdown>{event.codeOfConduct}</ReactMarkdown>
            </div>
          </div>
        </div>
      )}
      <Card className="mb-6 max-w-4xl mx-auto p-4 sm:p-8">
        <h1 className="text-2xl font-bold mb-4">Event: {event.name}</h1>
        <p className="text-sm font-medium text-gray-500 dark:text-gray-300">
          <b>Slug:</b> {event.slug}
        </p>
        <Link
          href="/"
          className="text-blue-700 dark:text-blue-400 hover:underline"
        >
          ← Back to Events
        </Link>
        <hr className="my-4 border-gray-200 dark:border-gray-700" />
        {/* Submit Report Button */}
        <div className="mb-6 flex justify-start">
          <Button
            onClick={() => openModal(event.slug, event.name)}
            className="px-4 py-2 sm:px-3 sm:py-1.5 sm:text-sm"
          >
            Submit Report
          </Button>
        </div>
        <hr className="my-4 border-gray-200 dark:border-gray-700" />
        {/* Show reports for all roles, but filter for regular users */}
        <div>
          <h2 className="text-xl font-bold mb-4">
            {isResponder || isAdmin || isSuperAdmin
              ? "All Reports"
              : "Your Reports"}
          </h2>
          {/* Card view for mobile */}
          <div className="block sm:hidden">
            {reports.length === 0 ? (
              <p className="text-gray-500 dark:text-gray-400">
                No reports yet.
              </p>
            ) : (
              <div className="grid grid-cols-1 gap-4">
                {(isResponder || isAdmin || isSuperAdmin
                  ? reports
                  : reports.filter(
                      (r) => r.reporter && user && r.reporter.id === user.id,
                    )
                ).map((report) => (
                  <Card key={report.id} className="flex flex-col gap-2 p-4">
                    <div className="font-semibold text-lg">{report.type}</div>
                    <div className="text-sm text-gray-600 dark:text-gray-300 mb-2">
                      {report.description}
                    </div>
                    <div className="flex flex-col gap-1 text-sm">
                      <span>
                        State:{" "}
                        {canChangeState ? (
                          <>
                            <select
                              value={report.state}
                              onChange={(e) =>
                                handleStateChange(report.id, e.target.value)
                              }
                              disabled={stateChange[report.id]?.loading}
                              className="mr-2 px-2 py-1 rounded border border-gray-300 dark:border-gray-600 bg-white dark:bg-gray-800 text-gray-900 dark:text-gray-100 sm:px-2 sm:py-1 sm:text-sm"
                            >
                              {validStates.map((s) => (
                                <option key={s} value={s}>
                                  {s}
                                </option>
                              ))}
                            </select>
                            {stateChange[report.id]?.error && (
                              <span className="text-red-500 dark:text-red-400 ml-2">
                                {stateChange[report.id].error}
                              </span>
                            )}
                            {stateChange[report.id]?.success && (
                              <span className="text-green-500 dark:text-green-400 ml-2">
                                {stateChange[report.id].success}
                              </span>
                            )}
                          </>
                        ) : (
                          report.state
                        )}
                      </span>
                      {report.reporter && (
                        <span className="text-xs text-gray-500 dark:text-gray-400">
                          by {report.reporter.email || "anonymous"}
                        </span>
                      )}
                    </div>
                    <div className="mt-2">
                      <Link
                        href={`/event/${event.slug}/report/${report.id}`}
                        className="text-blue-500 dark:text-blue-400 underline"
                      >
                        View Details
                      </Link>
                    </div>
                  </Card>
                ))}
              </div>
            )}
          </div>
          {/* List view for desktop */}
          <div className="hidden sm:block">
            {reports.length === 0 ? (
              <p className="text-gray-500 dark:text-gray-400">
                No reports yet.
              </p>
            ) : (
              <ul className="list-disc pl-8">
                {(isResponder || isAdmin || isSuperAdmin
                  ? reports
                  : reports.filter(
                      (r) => r.reporter && user && r.reporter.id === user.id,
                    )
                ).map((report) => (
                  <li key={report.id} className="mb-4">
                    <b>{report.type}</b>: {report.description} (state:{" "}
                    {canChangeState ? (
                      <>
                        <select
                          value={report.state}
                          onChange={(e) =>
                            handleStateChange(report.id, e.target.value)
                          }
                          disabled={stateChange[report.id]?.loading}
                          className="mr-4 px-2 py-1 rounded border border-gray-300 dark:border-gray-600 bg-white dark:bg-gray-800 text-gray-900 dark:text-gray-100 sm:px-2 sm:py-1 sm:text-sm"
                        >
                          {validStates.map((s) => (
                            <option key={s} value={s}>
                              {s}
                            </option>
                          ))}
                        </select>
                        {stateChange[report.id]?.error && (
                          <span className="text-red-500 dark:text-red-400 ml-4">
                            {stateChange[report.id].error}
                          </span>
                        )}
                        {stateChange[report.id]?.success && (
                          <span className="text-green-500 dark:text-green-400 ml-4">
                            {stateChange[report.id].success}
                          </span>
                        )}
                      </>
                    ) : (
                      report.state
                    )}
                    )
                    {report.reporter && (
                      <span className="text-sm text-gray-500 dark:text-gray-400">
                        {" "}
                        — by {report.reporter.email || "anonymous"}
                      </span>
                    )}{" "}
                    <Link
                      href={`/event/${event.slug}/report/${report.id}`}
                      className="text-blue-500 dark:text-blue-400"
                    >
                      View Details
                    </Link>
                  </li>
                ))}
              </ul>
            )}
          </div>
        </div>
      </Card>
    </div>
  );
}

// Simple report submission form
function ReportForm({ eventSlug }) {
  const [type, setType] = useState("");
  const [description, setDescription] = useState("");
  const [incidentAt, setIncidentAt] = useState("");
  const [parties, setParties] = useState("");
  const [message, setMessage] = useState("");
  const [submitting, setSubmitting] = useState(false);
  const [evidence, setEvidence] = useState([]);

  // Report types from schema
  const reportTypes = [
    { value: "harassment", label: "Harassment" },
    { value: "safety", label: "Safety" },
    { value: "other", label: "Other" },
  ];

  const handleSubmit = async (e) => {
    e.preventDefault();
    setSubmitting(true);
    setMessage("");
    const formData = new FormData();
    formData.append("type", type);
    formData.append("description", description);
    if (incidentAt)
      formData.append("incidentAt", new Date(incidentAt).toISOString());
    if (parties) formData.append("parties", parties);
    if (evidence && evidence.length > 0) {
      for (let i = 0; i < evidence.length; i++) {
        formData.append("evidence", evidence[i]);
      }
    }
    const res = await fetch(
      (process.env.NEXT_PUBLIC_API_URL || "http://localhost:4000") +
        `/events/slug/${eventSlug}/reports`,
      {
        method: "POST",
        body: formData,
        credentials: "include",
      },
    );
    if (res.ok) {
      setMessage("Report submitted!");
      setType("");
      setDescription("");
      setIncidentAt("");
      setParties("");
      setEvidence([]);
    } else {
      setMessage("Failed to submit report.");
    }
    setSubmitting(false);
  };

  return (
    <Card className="max-w-xl mx-auto mt-8">
      <h3 className="text-lg font-semibold mb-4 text-gray-800 dark:text-gray-100">
        Submit a Report
      </h3>
      <form onSubmit={handleSubmit} className="space-y-4">
        <div>
          <label
            className="block text-sm font-medium text-gray-700 dark:text-gray-200 mb-1"
            htmlFor="report-type"
          >
            Type
          </label>
          <select
            id="report-type"
            value={type}
            onChange={(e) => setType(e.target.value)}
            required
            className="mt-1 block w-64 max-w-xs rounded border border-gray-300 dark:border-gray-600 bg-white dark:bg-gray-800 text-gray-900 dark:text-gray-100"
          >
            <option value="">Select type</option>
            {reportTypes.map((rt) => (
              <option key={rt.value} value={rt.value}>
                {rt.label}
              </option>
            ))}
          </select>
        </div>
        <div>
          <label
            className="block text-sm font-medium text-gray-700 dark:text-gray-200 mb-1"
            htmlFor="report-description"
          >
            Description
          </label>
          <textarea
            id="report-description"
            value={description}
            onChange={(e) => setDescription(e.target.value)}
            required
            className="mt-1 block w-full rounded border border-gray-300 dark:border-gray-600 bg-white dark:bg-gray-800 text-gray-900 dark:text-gray-100 min-h-[80px]"
          />
        </div>
        <div>
          <label
            className="block text-sm font-medium text-gray-700 dark:text-gray-200 mb-1"
            htmlFor="incident-at"
          >
            Date/Time of Incident (optional)
          </label>
          <input
            id="incident-at"
            type="datetime-local"
            value={incidentAt}
            onChange={(e) => setIncidentAt(e.target.value)}
            className="mt-1 block w-64 max-w-xs rounded border border-gray-300 dark:border-gray-600 bg-white dark:bg-gray-800 text-gray-900 dark:text-gray-100"
          />
          <span className="text-xs text-gray-500 dark:text-gray-400">
            If known, please provide when the incident occurred.
          </span>
        </div>
        <div>
          <label
            className="block text-sm font-medium text-gray-700 dark:text-gray-200 mb-1"
            htmlFor="parties"
          >
            Involved Parties (optional)
          </label>
          <input
            id="parties"
            type="text"
            value={parties}
            onChange={(e) => setParties(e.target.value)}
            className="mt-1 block w-full rounded border border-gray-300 dark:border-gray-600 bg-white dark:bg-gray-800 text-gray-900 dark:text-gray-100"
            placeholder="List names, emails, or descriptions (comma-separated or freeform)"
          />
          <span className="text-xs text-gray-500 dark:text-gray-400">
            List anyone involved, if known. Separate multiple names with commas.
          </span>
        </div>
        <div>
          <label
            className="block text-sm font-medium text-gray-700 dark:text-gray-200 mb-1"
            htmlFor="report-evidence"
          >
            Evidence (optional)
          </label>
          <input
            id="report-evidence"
            type="file"
            multiple
            onChange={(e) => setEvidence(Array.from(e.target.files))}
            className="mt-1 block w-full"
          />
        </div>
        <Button type="submit" disabled={submitting} className="mt-2">
          {submitting ? "Submitting..." : "Submit Report"}
        </Button>
        {message && (
          <p className="mt-2 text-sm text-gray-500 dark:text-gray-400">
            {message}
          </p>
        )}
      </form>
    </Card>
  );
}
>>>>>>> 65ef8fc5
<|MERGE_RESOLUTION|>--- conflicted
+++ resolved
@@ -1,4 +1,3 @@
-<<<<<<< HEAD
 import React from "react";
 import { useRouter } from 'next/router';
 import { useEffect, useState, useContext } from 'react';
@@ -10,29 +9,29 @@
 import CoCTeamList from '../../components/CoCTeamList';
 
 const validStates = [
-  'submitted',
-  'acknowledged',
-  'investigating',
-  'resolved',
-  'closed',
+  "submitted",
+  "acknowledged",
+  "investigating",
+  "resolved",
+  "closed",
 ];
 
 export default function EventDashboard() {
   const router = useRouter();
-  const { 'event-slug': eventSlug } = router.query;
+  const { "event-slug": eventSlug } = router.query;
   const [event, setEvent] = useState(null);
   const [reports, setReports] = useState([]);
   const [user, setUser] = useState(null);
   const [loading, setLoading] = useState(true);
-  const [error, setError] = useState('');
+  const [error, setError] = useState("");
   const [stateChange, setStateChange] = useState({}); // { [reportId]: { loading, error, success } }
   const { openModal } = useContext(ModalContext);
   const [showCodeModal, setShowCodeModal] = useState(false);
   // Inline edit state for metadata
   const [editingField, setEditingField] = useState(null);
-  const [editValue, setEditValue] = useState('');
-  const [metaEditError, setMetaEditError] = useState('');
-  const [metaEditSuccess, setMetaEditSuccess] = useState('');
+  const [editValue, setEditValue] = useState("");
+  const [metaEditError, setMetaEditError] = useState("");
+  const [metaEditSuccess, setMetaEditSuccess] = useState("");
   // Logo upload state
   const [logoFile, setLogoFile] = useState(null);
   const [logoPreview, setLogoPreview] = useState(null);
@@ -48,28 +47,37 @@
     if (!eventSlug) return;
     setLoading(true);
     // Fetch event details
-    fetch((process.env.NEXT_PUBLIC_API_URL || 'http://localhost:4000') + `/event/slug/${eventSlug}`)
-      .then(res => {
-        if (!res.ok) throw new Error('Event not found');
+    fetch(
+      (process.env.NEXT_PUBLIC_API_URL || "http://localhost:4000") +
+        `/event/slug/${eventSlug}`,
+    )
+      .then((res) => {
+        if (!res.ok) throw new Error("Event not found");
         return res.json();
       })
-      .then(data => setEvent(data.event))
-      .catch(() => setError('Event not found'));
+      .then((data) => setEvent(data.event))
+      .catch(() => setError("Event not found"));
     // Fetch user session
-    fetch((process.env.NEXT_PUBLIC_API_URL || 'http://localhost:4000') + '/session', {
-      credentials: 'include',
-    })
-      .then(res => res.ok ? res.json() : null)
-      .then(data => setUser(data ? data.user : null))
+    fetch(
+      (process.env.NEXT_PUBLIC_API_URL || "http://localhost:4000") + "/session",
+      {
+        credentials: "include",
+      },
+    )
+      .then((res) => (res.ok ? res.json() : null))
+      .then((data) => setUser(data ? data.user : null))
       .catch(() => setUser(null));
   }, [eventSlug]);
 
   // Fetch reports for this event
   useEffect(() => {
     if (!eventSlug) return;
-    fetch((process.env.NEXT_PUBLIC_API_URL || 'http://localhost:4000') + `/events/slug/${eventSlug}/reports`)
-      .then(res => res.json())
-      .then(data => setReports(data.reports || []))
+    fetch(
+      (process.env.NEXT_PUBLIC_API_URL || "http://localhost:4000") +
+        `/events/slug/${eventSlug}/reports`,
+    )
+      .then((res) => res.json())
+      .then((data) => setReports(data.reports || []))
       .catch(() => setReports([]));
     setLoading(false);
   }, [eventSlug, stateChange]); // refetch on state change
@@ -77,9 +85,13 @@
   // Fetch user roles for this event
   useEffect(() => {
     if (!eventSlug) return;
-    fetch((process.env.NEXT_PUBLIC_API_URL || 'http://localhost:4000') + `/events/slug/${eventSlug}/my-roles`, { credentials: 'include' })
-      .then(res => res.ok ? res.json() : { roles: [] })
-      .then(data => setUserRoles(data.roles || []));
+    fetch(
+      (process.env.NEXT_PUBLIC_API_URL || "http://localhost:4000") +
+        `/events/slug/${eventSlug}/my-roles`,
+      { credentials: "include" },
+    )
+      .then((res) => (res.ok ? res.json() : { roles: [] }))
+      .then((data) => setUserRoles(data.roles || []));
   }, [eventSlug]);
 
   // Fetch Code of Conduct Team (Responders/Admins) for this event
@@ -113,724 +125,6 @@
         setCocTeamLoading(false);
       });
   }, [user, eventSlug]);
-
-  // Helper: check user role for this event
-  function hasRole(role) {
-    return userRoles.includes(role);
-  }
-
-  useEffect(() => {
-    if (!eventSlug) return;
-    // Check if logo exists
-    fetch((process.env.NEXT_PUBLIC_API_URL || 'http://localhost:4000') + `/events/slug/${eventSlug}/logo`, { method: 'HEAD' })
-      .then(res => setLogoExists(res.ok))
-      .catch(() => setLogoExists(false));
-  }, [eventSlug, logoPreview]);
-
-  if (error) return <div style={{ padding: 40 }}><h2>{error}</h2></div>;
-  if (loading || !event) return <div style={{ padding: 40 }}><h2>Loading event...</h2></div>;
-
-  // If user is not logged in, only show the event meta section
-  if (!user) {
-    return (
-      <div className="font-sans p-4 min-h-screen bg-gray-50 dark:bg-gray-950 transition-colors duration-200">
-        <Card className="mb-6 max-w-4xl mx-auto p-4 sm:p-8">
-          {/* Event Metadata Display (copied from above) */}
-          <div className="flex flex-col sm:flex-row sm:items-center gap-6 mb-4">
-            {/* Logo */}
-            {(() => {
-              const backendBaseUrl = process.env.NEXT_PUBLIC_API_URL || 'http://localhost:4000';
-              let logoSrc = logoPreview || (logoExists ? `${backendBaseUrl}/events/slug/${eventSlug}/logo` : null);
-              return logoSrc ? (
-                <img src={logoSrc} alt="Event Logo" className="w-24 h-24 object-contain rounded bg-white border border-gray-200 dark:border-gray-700" />
-              ) : null;
-            })()}
-            <div className="flex-1">
-              <div className="flex items-center gap-2 mb-2">
-                <h1 className="text-2xl font-bold">{event.name}</h1>
-              </div>
-              <div className="flex flex-wrap gap-4 text-sm text-gray-700 dark:text-gray-200 mb-2">
-                <span className="flex items-center gap-1">
-                  <b>Start:</b> {event.startDate ? new Date(event.startDate).toLocaleDateString() : <span className="italic text-gray-400">(none)</span>}
-                </span>
-                <span className="flex items-center gap-1">
-                  <b>End:</b> {event.endDate ? new Date(event.endDate).toLocaleDateString() : <span className="italic text-gray-400">(none)</span>}
-                </span>
-                <span className="flex items-center gap-1">
-                  <b>Website:</b> {event.website ? (
-                    <a href={event.website} target="_blank" rel="noopener noreferrer" className="text-blue-600 dark:text-blue-400 underline">{event.website}</a>
-                  ) : <span className="italic text-gray-400">(none)</span>}
-                </span>
-              </div>
-              <div className="flex items-center gap-2 mb-2">
-                <span className="font-medium">Description:</span>
-                <span className="ml-2 text-gray-800 dark:text-gray-100">{event.description || <span className="italic text-gray-400">(none)</span>}</span>
-              </div>
-              <div className="flex items-center gap-2 mb-2">
-                <span className="font-medium">Code of Conduct:</span>
-                <button onClick={() => setShowCodeModal(true)} className="text-blue-600 dark:text-blue-400 underline font-medium">View Code of Conduct</button>
-              </div>
-            </div>
-          </div>
-        </Card>
-        {/* Code of Conduct Modal for anonymous users */}
-        {showCodeModal && (
-          <div className="fixed inset-0 z-50 flex items-center justify-center bg-black bg-opacity-50">
-            <div className="bg-white dark:bg-gray-900 rounded-lg shadow-lg max-w-2xl w-full p-6 relative">
-              <button onClick={() => setShowCodeModal(false)} className="absolute top-2 right-2 text-gray-500 hover:text-gray-800 dark:hover:text-gray-200 text-2xl" aria-label="Close">&times;</button>
-              <h2 className="text-xl font-bold mb-4 text-gray-900 dark:text-gray-100">Code of Conduct</h2>
-              <div className="prose dark:prose-invert max-h-[60vh] overflow-y-auto">
-                <ReactMarkdown>{event.codeOfConduct}</ReactMarkdown>
-              </div>
-            </div>
-          </div>
-        )}
-      </div>
-    );
-  }
-
-  // Determine what to show based on user role
-  const isSuperAdmin = hasRole('SuperAdmin');
-  const isAdmin = hasRole('Admin');
-  const isResponder = hasRole('Responder');
-  const isRegularUser = user && !isSuperAdmin && !isAdmin && !isResponder;
-  const isAnonymous = !user;
-  const canChangeState = isResponder || isAdmin || isSuperAdmin;
-
-  // Handler for inline state change
-  const handleStateChange = async (reportId, newState) => {
-    setStateChange(prev => ({ ...prev, [reportId]: { loading: true, error: '', success: '' } }));
-    try {
-      const res = await fetch((process.env.NEXT_PUBLIC_API_URL || 'http://localhost:4000') + `/events/slug/${eventSlug}/reports/${reportId}/state`, {
-        method: 'PATCH',
-        headers: { 'Content-Type': 'application/json' },
-        credentials: 'include',
-        body: JSON.stringify({ state: newState }),
-      });
-      if (!res.ok) {
-        const data = await res.json();
-        setStateChange(prev => ({ ...prev, [reportId]: { loading: false, error: data.error || 'Failed to change state', success: '' } }));
-      } else {
-        setStateChange(prev => ({ ...prev, [reportId]: { loading: false, error: '', success: 'State updated!' } }));
-      }
-    } catch (err) {
-      setStateChange(prev => ({ ...prev, [reportId]: { loading: false, error: 'Network error', success: '' } }));
-    }
-  };
-
-  // Handler to start editing a field
-  const startEdit = (field, value) => {
-    setEditingField(field);
-    setEditValue(value || '');
-    setMetaEditError('');
-    setMetaEditSuccess('');
-    if (field === 'logo') {
-      setLogoFile(null);
-      setLogoPreview(null);
-    }
-  };
-
-  // Handler to save edit
-  const saveEdit = async () => {
-    setMetaEditError('');
-    setMetaEditSuccess('');
-    let patchBody = {};
-    if (editingField) {
-      patchBody[editingField] = editValue;
-    }
-    // Special case: logo file upload
-    if (editingField === 'logo' && logoFile) {
-      setLogoUploadLoading(true);
-      const formData = new FormData();
-      formData.append('logo', logoFile);
-      try {
-        const res = await fetch((process.env.NEXT_PUBLIC_API_URL || 'http://localhost:4000') + `/events/slug/${eventSlug}/logo`, {
-          method: 'POST',
-          credentials: 'include',
-          body: formData,
-        });
-        if (!res.ok) {
-          const data = await res.json().catch(() => ({}));
-          setMetaEditError(data.error || 'Failed to upload logo.');
-          setLogoUploadLoading(false);
-          return;
-        }
-        setMetaEditSuccess('Logo uploaded!');
-        const data = await res.json();
-        setEvent(data.event);
-        setEditingField(null);
-        setLogoUploadLoading(false);
-        return;
-      } catch (err) {
-        setMetaEditError('Network error');
-        setLogoUploadLoading(false);
-        return;
-      }
-    }
-    try {
-      const res = await fetch((process.env.NEXT_PUBLIC_API_URL || 'http://localhost:4000') + `/events/slug/${eventSlug}` , {
-        method: 'PATCH',
-        headers: { 'Content-Type': 'application/json' },
-        credentials: 'include',
-        body: JSON.stringify(patchBody),
-      });
-      if (!res.ok) {
-        const data = await res.json().catch(() => ({}));
-        setMetaEditError(data.error || 'Failed to update event metadata.');
-        return;
-      }
-      setMetaEditSuccess('Event metadata updated!');
-      const data = await res.json();
-      setEvent(data.event);
-      setEditingField(null);
-    } catch (err) {
-      setMetaEditError('Network error');
-    }
-  };
-
-  // Handler to cancel editing
-  const cancelEdit = () => {
-    setEditingField(null);
-    setEditValue('');
-    setMetaEditError('');
-    setMetaEditSuccess('');
-    setLogoFile(null);
-    setLogoPreview(null);
-  };
-
-  // Handle logo file selection
-  const handleLogoFileChange = (e) => {
-    const file = e.target.files[0];
-    if (file) {
-      setLogoFile(file);
-      setLogoPreview(URL.createObjectURL(file));
-    } else {
-      setLogoFile(null);
-      setLogoPreview(null);
-    }
-  };
-
-  return (
-    <div className="font-sans p-4 min-h-screen bg-gray-50 dark:bg-gray-950 transition-colors duration-200">
-      {/* Event Metadata Display */}
-      <Card className="mb-6 max-w-4xl mx-auto p-4 sm:p-8">
-        <div className="flex flex-col sm:flex-row sm:items-center gap-6 mb-4">
-          {/* Logo */}
-          <div className="relative">
-            {(() => {
-              const backendBaseUrl = process.env.NEXT_PUBLIC_API_URL || 'http://localhost:4000';
-              let logoSrc = logoPreview || (logoExists ? `${backendBaseUrl}/events/slug/${eventSlug}/logo` : null);
-              return logoSrc ? (
-                <img src={logoSrc} alt="Event Logo" className="w-24 h-24 object-contain rounded bg-white border border-gray-200 dark:border-gray-700" />
-              ) : null;
-            })()}
-            {(isAdmin || isSuperAdmin) && (
-              editingField === 'logo' ? (
-                <div className="absolute top-0 left-0 w-24 h-24 flex flex-col items-center justify-center bg-white/80 dark:bg-gray-900/80 rounded z-10 p-2">
-                  <div className="flex flex-col gap-1 w-full">
-                    <label className="text-xs font-medium text-gray-700 dark:text-gray-200">Upload Logo</label>
-                    <input
-                      type="file"
-                      accept="image/*"
-                      onChange={handleLogoFileChange}
-                      className="block w-full text-xs text-gray-700 dark:text-gray-200"
-                    />
-                    <span className="text-xs text-gray-500 dark:text-gray-400">or</span>
-                    <input
-                      type="text"
-                      value={editValue}
-                      onChange={e => setEditValue(e.target.value)}
-                      className="px-2 py-1 rounded border border-gray-300 dark:border-gray-600 bg-white dark:bg-gray-800 text-gray-900 dark:text-gray-100 w-full text-xs"
-                      placeholder="Logo URL"
-                      disabled={!!logoFile}
-                    />
-                  </div>
-                  <div className="flex gap-1 mt-2">
-                    <button type="button" onClick={saveEdit} className="text-green-600" aria-label="Save logo" disabled={logoUploadLoading}><CheckIcon className="h-4 w-4" /></button>
-                    <button type="button" onClick={cancelEdit} className="text-gray-500" aria-label="Cancel edit" disabled={logoUploadLoading}><XMarkIcon className="h-4 w-4" /></button>
-                  </div>
-                  {logoUploadLoading && <span className="text-xs text-gray-500 mt-1">Uploading...</span>}
-                </div>
-              ) : (
-                <button type="button" onClick={() => startEdit('logo', event.logo)} className="absolute top-1 right-1 text-blue-600 bg-white dark:bg-gray-900 rounded-full p-1 shadow" aria-label="Edit logo"><PencilIcon className="h-5 w-5" /></button>
-              )
-            )}
-          </div>
-          <div className="flex-1">
-            {/* Name */}
-            <div className="flex items-center gap-2 mb-2">
-              {editingField === 'name' ? (
-                <>
-                  <input
-                    type="text"
-                    value={editValue}
-                    onChange={e => setEditValue(e.target.value)}
-                    className="px-2 py-1 rounded border border-gray-300 dark:border-gray-600 bg-white dark:bg-gray-800 text-gray-900 dark:text-gray-100 text-2xl font-bold"
-                    style={{ minWidth: 120 }}
-                  />
-                  <button type="button" onClick={saveEdit} className="text-green-600" aria-label="Save event name"><CheckIcon className="h-5 w-5" /></button>
-                  <button type="button" onClick={cancelEdit} className="text-gray-500" aria-label="Cancel edit"><XMarkIcon className="h-5 w-5" /></button>
-                </>
-              ) : (
-                <>
-                  <h1 className="text-2xl font-bold">{event.name}</h1>
-                  {(isAdmin || isSuperAdmin) && (
-                    <button type="button" onClick={() => startEdit('name', event.name)} className="text-blue-600" aria-label="Edit event name"><PencilIcon className="h-5 w-5" /></button>
-                  )}
-                </>
-              )}
-            </div>
-            {/* Dates and Website */}
-            <div className="flex flex-wrap gap-4 text-sm text-gray-700 dark:text-gray-200 mb-2">
-              {/* Start Date */}
-              <span className="flex items-center gap-1">
-                <b>Start:</b>
-                {editingField === 'startDate' ? (
-                  <>
-                    <input
-                      type="date"
-                      value={editValue ? editValue.slice(0, 10) : ''}
-                      onChange={e => setEditValue(e.target.value)}
-                      className="px-2 py-1 rounded border border-gray-300 dark:border-gray-600 bg-white dark:bg-gray-800 text-gray-900 dark:text-gray-100 text-sm"
-                    />
-                    <button type="button" onClick={saveEdit} className="text-green-600 ml-1" aria-label="Save start date"><CheckIcon className="h-4 w-4" /></button>
-                    <button type="button" onClick={cancelEdit} className="text-gray-500 ml-1" aria-label="Cancel edit"><XMarkIcon className="h-4 w-4" /></button>
-                  </>
-                ) : (
-                  <>
-                    {event.startDate ? new Date(event.startDate).toLocaleDateString() : <span className="italic text-gray-400">(none)</span>}
-                    {(isAdmin || isSuperAdmin) && (
-                      <button type="button" onClick={() => startEdit('startDate', event.startDate)} className="text-blue-600 ml-1" aria-label="Edit start date"><PencilIcon className="h-4 w-4" /></button>
-                    )}
-                  </>
-                )}
-              </span>
-              {/* End Date */}
-              <span className="flex items-center gap-1">
-                <b>End:</b>
-                {editingField === 'endDate' ? (
-                  <>
-                    <input
-                      type="date"
-                      value={editValue ? editValue.slice(0, 10) : ''}
-                      onChange={e => setEditValue(e.target.value)}
-                      className="px-2 py-1 rounded border border-gray-300 dark:border-gray-600 bg-white dark:bg-gray-800 text-gray-900 dark:text-gray-100 text-sm"
-                    />
-                    <button type="button" onClick={saveEdit} className="text-green-600 ml-1" aria-label="Save end date"><CheckIcon className="h-4 w-4" /></button>
-                    <button type="button" onClick={cancelEdit} className="text-gray-500 ml-1" aria-label="Cancel edit"><XMarkIcon className="h-4 w-4" /></button>
-                  </>
-                ) : (
-                  <>
-                    {event.endDate ? new Date(event.endDate).toLocaleDateString() : <span className="italic text-gray-400">(none)</span>}
-                    {(isAdmin || isSuperAdmin) && (
-                      <button type="button" onClick={() => startEdit('endDate', event.endDate)} className="text-blue-600 ml-1" aria-label="Edit end date"><PencilIcon className="h-4 w-4" /></button>
-                    )}
-                  </>
-                )}
-              </span>
-              {/* Website */}
-              <span className="flex items-center gap-1">
-                <b>Website:</b>
-                {editingField === 'website' ? (
-                  <>
-                    <input
-                      type="text"
-                      value={editValue}
-                      onChange={e => setEditValue(e.target.value)}
-                      className="px-2 py-1 rounded border border-gray-300 dark:border-gray-600 bg-white dark:bg-gray-800 text-gray-900 dark:text-gray-100 text-sm"
-                      placeholder="https://example.com"
-                    />
-                    <button type="button" onClick={saveEdit} className="text-green-600 ml-1" aria-label="Save website"><CheckIcon className="h-4 w-4" /></button>
-                    <button type="button" onClick={cancelEdit} className="text-gray-500 ml-1" aria-label="Cancel edit"><XMarkIcon className="h-4 w-4" /></button>
-                  </>
-                ) : (
-                  <>
-                    {event.website ? (
-                      <a href={event.website} target="_blank" rel="noopener noreferrer" className="text-blue-600 dark:text-blue-400 underline">{event.website}</a>
-                    ) : <span className="italic text-gray-400">(none)</span>}
-                    {(isAdmin || isSuperAdmin) && (
-                      <button type="button" onClick={() => startEdit('website', event.website)} className="text-blue-600 ml-1" aria-label="Edit website"><PencilIcon className="h-4 w-4" /></button>
-                    )}
-                  </>
-                )}
-              </span>
-            </div>
-            {/* Description */}
-            <div className="flex items-center gap-2 mb-2">
-              <span className="font-medium">Description:</span>
-              {editingField === 'description' ? (
-                <>
-                  <textarea
-                    value={editValue}
-                    onChange={e => setEditValue(e.target.value)}
-                    className="px-2 py-1 rounded border border-gray-300 dark:border-gray-600 bg-white dark:bg-gray-800 text-gray-900 dark:text-gray-100 w-full min-h-[60px]"
-                    style={{ minWidth: 180 }}
-                  />
-                  <button type="button" onClick={saveEdit} className="ml-2 text-green-600" aria-label="Save description"><CheckIcon className="h-5 w-5" /></button>
-                  <button type="button" onClick={cancelEdit} className="ml-1 text-gray-500" aria-label="Cancel edit"><XMarkIcon className="h-5 w-5" /></button>
-                </>
-              ) : (
-                <>
-                  <span className="ml-2 text-gray-800 dark:text-gray-100">{event.description || <span className="italic text-gray-400">(none)</span>}</span>
-                  {(isAdmin || isSuperAdmin) && (
-                    <button type="button" onClick={() => startEdit('description', event.description)} className="ml-2 text-blue-600" aria-label="Edit description"><PencilIcon className="h-5 w-5" /></button>
-                  )}
-                </>
-              )}
-            </div>
-            {/* Code of Conduct */}
-            <div className="flex items-center gap-2 mb-2">
-              <span className="font-medium">Code of Conduct:</span>
-              {editingField === 'codeOfConduct' ? (
-                <>
-                  <textarea
-                    value={editValue}
-                    onChange={e => setEditValue(e.target.value)}
-                    className="px-2 py-1 rounded border border-gray-300 dark:border-gray-600 bg-white dark:bg-gray-800 text-gray-900 dark:text-gray-100 w-full min-h-[100px] font-mono"
-                    style={{ minWidth: 180 }}
-                    placeholder="Enter code of conduct in markdown..."
-                  />
-                  <button type="button" onClick={saveEdit} className="ml-2 text-green-600" aria-label="Save code of conduct"><CheckIcon className="h-5 w-5" /></button>
-                  <button type="button" onClick={cancelEdit} className="ml-1 text-gray-500" aria-label="Cancel edit"><XMarkIcon className="h-5 w-5" /></button>
-                </>
-              ) : (
-                <>
-                  <button onClick={() => setShowCodeModal(true)} className="text-blue-600 dark:text-blue-400 underline font-medium">View Code of Conduct</button>
-                  {(isAdmin || isSuperAdmin) && (
-                    <button type="button" onClick={() => startEdit('codeOfConduct', event.codeOfConduct)} className="ml-2 text-blue-600" aria-label="Edit code of conduct"><PencilIcon className="h-5 w-5" /></button>
-                  )}
-                </>
-              )}
-            </div>
-            {/* Success/Error messages */}
-            {(metaEditSuccess || metaEditError) && (
-              <div className="mt-2">
-                {metaEditSuccess && <span className="text-green-600 dark:text-green-400">{metaEditSuccess}</span>}
-                {metaEditError && <span className="text-red-600 dark:text-red-400 ml-4">{metaEditError}</span>}
-              </div>
-            )}
-          </div>
-        </div>
-        {/* Code of Conduct Team Section (only for logged-in users) */}
-        {user && <CoCTeamList eventSlug={eventSlug} />}
-      </Card>
-      {/* Code of Conduct Modal */}
-      {showCodeModal && (
-        <div className="fixed inset-0 z-50 flex items-center justify-center bg-black bg-opacity-50">
-          <div className="bg-white dark:bg-gray-900 rounded-lg shadow-lg max-w-2xl w-full p-6 relative">
-            <button onClick={() => setShowCodeModal(false)} className="absolute top-2 right-2 text-gray-500 hover:text-gray-800 dark:hover:text-gray-200 text-2xl" aria-label="Close">&times;</button>
-            <h2 className="text-xl font-bold mb-4 text-gray-900 dark:text-gray-100">Code of Conduct</h2>
-            <div className="prose dark:prose-invert max-h-[60vh] overflow-y-auto">
-              <ReactMarkdown>{event.codeOfConduct}</ReactMarkdown>
-            </div>
-          </div>
-        </div>
-      )}
-      <Card className="mb-6 max-w-4xl mx-auto p-4 sm:p-8">
-        <h1 className="text-2xl font-bold mb-4">Event: {event.name}</h1>
-        <p className="text-sm font-medium text-gray-500 dark:text-gray-300"><b>Slug:</b> {event.slug}</p>
-        <Link href="/" className="text-blue-700 dark:text-blue-400 hover:underline">← Back to Events</Link>
-        <hr className="my-4 border-gray-200 dark:border-gray-700" />
-        {/* Submit Report Button */}
-        <div className="mb-6 flex justify-start">
-          <Button
-            onClick={() => openModal(event.slug, event.name)}
-            className="px-4 py-2 sm:px-3 sm:py-1.5 sm:text-sm"
-          >
-            Submit Report
-          </Button>
-        </div>
-        <hr className="my-4 border-gray-200 dark:border-gray-700" />
-        {/* Show reports for all roles, but filter for regular users */}
-        <div>
-          <h2 className="text-xl font-bold mb-4">{(isResponder || isAdmin || isSuperAdmin) ? 'All Reports' : 'Your Reports'}</h2>
-          {/* Card view for mobile */}
-          <div className="block sm:hidden">
-            {reports.length === 0 ? <p className="text-gray-500 dark:text-gray-400">No reports yet.</p> : (
-              <div className="grid grid-cols-1 gap-4">
-                {(isResponder || isAdmin || isSuperAdmin
-                  ? reports
-                  : reports.filter(r => r.reporter && user && r.reporter.id === user.id)
-                ).map(report => (
-                  <Card key={report.id} className="flex flex-col gap-2 p-4">
-                    <div className="font-semibold text-lg">{report.type}</div>
-                    <div className="text-sm text-gray-600 dark:text-gray-300 mb-2">{report.description}</div>
-                    <div className="flex flex-col gap-1 text-sm">
-                      <span>State: {canChangeState ? (
-                        <>
-                          <select
-                            value={report.state}
-                            onChange={e => handleStateChange(report.id, e.target.value)}
-                            disabled={stateChange[report.id]?.loading}
-                            className="mr-2 px-2 py-1 rounded border border-gray-300 dark:border-gray-600 bg-white dark:bg-gray-800 text-gray-900 dark:text-gray-100 sm:px-2 sm:py-1 sm:text-sm"
-                          >
-                            {validStates.map(s => <option key={s} value={s}>{s}</option>)}
-                          </select>
-                          {stateChange[report.id]?.error && <span className="text-red-500 dark:text-red-400 ml-2">{stateChange[report.id].error}</span>}
-                          {stateChange[report.id]?.success && <span className="text-green-500 dark:text-green-400 ml-2">{stateChange[report.id].success}</span>}
-                        </>
-                      ) : report.state}</span>
-                      {report.reporter && <span className="text-xs text-gray-500 dark:text-gray-400">by {report.reporter.email || 'anonymous'}</span>}
-                    </div>
-                    <div className="mt-2">
-                      <Link href={`/event/${event.slug}/report/${report.id}`} className="text-blue-500 dark:text-blue-400 underline">View Details</Link>
-                    </div>
-                  </Card>
-                ))}
-              </div>
-            )}
-          </div>
-          {/* List view for desktop */}
-          <div className="hidden sm:block">
-            {reports.length === 0 ? <p className="text-gray-500 dark:text-gray-400">No reports yet.</p> : (
-              <ul className="list-disc pl-8">
-                {(isResponder || isAdmin || isSuperAdmin
-                  ? reports
-                  : reports.filter(r => r.reporter && user && r.reporter.id === user.id)
-                ).map(report => (
-                  <li key={report.id} className="mb-4">
-                    <b>{report.type}</b>: {report.description} (state: {canChangeState ? (
-                      <>
-                        <select
-                          value={report.state}
-                          onChange={e => handleStateChange(report.id, e.target.value)}
-                          disabled={stateChange[report.id]?.loading}
-                          className="mr-4 px-2 py-1 rounded border border-gray-300 dark:border-gray-600 bg-white dark:bg-gray-800 text-gray-900 dark:text-gray-100 sm:px-2 sm:py-1 sm:text-sm"
-                        >
-                          {validStates.map(s => <option key={s} value={s}>{s}</option>)}
-                        </select>
-                        {stateChange[report.id]?.error && <span className="text-red-500 dark:text-red-400 ml-4">{stateChange[report.id].error}</span>}
-                        {stateChange[report.id]?.success && <span className="text-green-500 dark:text-green-400 ml-4">{stateChange[report.id].success}</span>}
-                      </>
-                    ) : report.state})
-                    {report.reporter && <span className="text-sm text-gray-500 dark:text-gray-400"> — by {report.reporter.email || 'anonymous'}</span>}
-                    {' '}<Link href={`/event/${event.slug}/report/${report.id}`} className="text-blue-500 dark:text-blue-400">View Details</Link>
-                  </li>
-                ))}
-              </ul>
-            )}
-          </div>
-        </div>
-      </Card>
-    </div>
-  );
-}
-
-// Simple report submission form
-function ReportForm({ eventSlug }) {
-  const [type, setType] = useState('');
-  const [description, setDescription] = useState('');
-  const [incidentAt, setIncidentAt] = useState('');
-  const [parties, setParties] = useState('');
-  const [message, setMessage] = useState('');
-  const [submitting, setSubmitting] = useState(false);
-  const [evidence, setEvidence] = useState([]);
-
-  // Report types from schema
-  const reportTypes = [
-    { value: 'harassment', label: 'Harassment' },
-    { value: 'safety', label: 'Safety' },
-    { value: 'other', label: 'Other' },
-  ];
-
-  const handleSubmit = async e => {
-    e.preventDefault();
-    setSubmitting(true);
-    setMessage('');
-    const formData = new FormData();
-    formData.append('type', type);
-    formData.append('description', description);
-    if (incidentAt) formData.append('incidentAt', new Date(incidentAt).toISOString());
-    if (parties) formData.append('parties', parties);
-    if (evidence && evidence.length > 0) {
-      for (let i = 0; i < evidence.length; i++) {
-        formData.append('evidence', evidence[i]);
-      }
-    }
-    const res = await fetch((process.env.NEXT_PUBLIC_API_URL || 'http://localhost:4000') + `/events/slug/${eventSlug}/reports`, {
-      method: 'POST',
-      body: formData,
-      credentials: 'include',
-    });
-    if (res.ok) {
-      setMessage('Report submitted!');
-      setType('');
-      setDescription('');
-      setIncidentAt('');
-      setParties('');
-      setEvidence([]);
-    } else {
-      setMessage('Failed to submit report.');
-    }
-    setSubmitting(false);
-  };
-
-  return (
-    <Card className="max-w-xl mx-auto mt-8">
-      <h3 className="text-lg font-semibold mb-4 text-gray-800 dark:text-gray-100">Submit a Report</h3>
-      <form onSubmit={handleSubmit} className="space-y-4">
-        <div>
-          <label className="block text-sm font-medium text-gray-700 dark:text-gray-200 mb-1" htmlFor="report-type">Type</label>
-          <select
-            id="report-type"
-            value={type}
-            onChange={e => setType(e.target.value)}
-            required
-            className="mt-1 block w-64 max-w-xs rounded border border-gray-300 dark:border-gray-600 bg-white dark:bg-gray-800 text-gray-900 dark:text-gray-100"
-          >
-            <option value="">Select type</option>
-            {reportTypes.map(rt => (
-              <option key={rt.value} value={rt.value}>{rt.label}</option>
-            ))}
-          </select>
-        </div>
-        <div>
-          <label className="block text-sm font-medium text-gray-700 dark:text-gray-200 mb-1" htmlFor="report-description">Description</label>
-          <textarea
-            id="report-description"
-            value={description}
-            onChange={e => setDescription(e.target.value)}
-            required
-            className="mt-1 block w-full rounded border border-gray-300 dark:border-gray-600 bg-white dark:bg-gray-800 text-gray-900 dark:text-gray-100 min-h-[80px]"
-          />
-        </div>
-        <div>
-          <label className="block text-sm font-medium text-gray-700 dark:text-gray-200 mb-1" htmlFor="incident-at">Date/Time of Incident (optional)</label>
-          <input
-            id="incident-at"
-            type="datetime-local"
-            value={incidentAt}
-            onChange={e => setIncidentAt(e.target.value)}
-            className="mt-1 block w-64 max-w-xs rounded border border-gray-300 dark:border-gray-600 bg-white dark:bg-gray-800 text-gray-900 dark:text-gray-100"
-          />
-          <span className="text-xs text-gray-500 dark:text-gray-400">If known, please provide when the incident occurred.</span>
-        </div>
-        <div>
-          <label className="block text-sm font-medium text-gray-700 dark:text-gray-200 mb-1" htmlFor="parties">Involved Parties (optional)</label>
-          <input
-            id="parties"
-            type="text"
-            value={parties}
-            onChange={e => setParties(e.target.value)}
-            className="mt-1 block w-full rounded border border-gray-300 dark:border-gray-600 bg-white dark:bg-gray-800 text-gray-900 dark:text-gray-100"
-            placeholder="List names, emails, or descriptions (comma-separated or freeform)"
-          />
-          <span className="text-xs text-gray-500 dark:text-gray-400">List anyone involved, if known. Separate multiple names with commas.</span>
-        </div>
-        <div>
-          <label className="block text-sm font-medium text-gray-700 dark:text-gray-200 mb-1" htmlFor="report-evidence">Evidence (optional)</label>
-          <input
-            id="report-evidence"
-            type="file"
-            multiple
-            onChange={e => setEvidence(Array.from(e.target.files))}
-            className="mt-1 block w-full"
-          />
-        </div>
-        <Button
-          type="submit"
-          disabled={submitting}
-          className="mt-2"
-        >
-          {submitting ? 'Submitting...' : 'Submit Report'}
-        </Button>
-        {message && <p className="mt-2 text-sm text-gray-500 dark:text-gray-400">{message}</p>}
-      </form>
-    </Card>
-  );
-} 
-=======
-import React from "react";
-import { useRouter } from "next/router";
-import { useEffect, useState, useContext } from "react";
-import Link from "next/link";
-import { ModalContext } from "../../context/ModalContext";
-import { Button, Input, Card, Table } from "../../components";
-import ReactMarkdown from "react-markdown";
-import { PencilIcon, CheckIcon, XMarkIcon } from "@heroicons/react/24/outline";
-
-const validStates = [
-  "submitted",
-  "acknowledged",
-  "investigating",
-  "resolved",
-  "closed",
-];
-
-export default function EventDashboard() {
-  const router = useRouter();
-  const { "event-slug": eventSlug } = router.query;
-  const [event, setEvent] = useState(null);
-  const [reports, setReports] = useState([]);
-  const [user, setUser] = useState(null);
-  const [loading, setLoading] = useState(true);
-  const [error, setError] = useState("");
-  const [stateChange, setStateChange] = useState({}); // { [reportId]: { loading, error, success } }
-  const { openModal } = useContext(ModalContext);
-  const [showCodeModal, setShowCodeModal] = useState(false);
-  // Inline edit state for metadata
-  const [editingField, setEditingField] = useState(null);
-  const [editValue, setEditValue] = useState("");
-  const [metaEditError, setMetaEditError] = useState("");
-  const [metaEditSuccess, setMetaEditSuccess] = useState("");
-  // Logo upload state
-  const [logoFile, setLogoFile] = useState(null);
-  const [logoPreview, setLogoPreview] = useState(null);
-  const [logoUploadLoading, setLogoUploadLoading] = useState(false);
-  const [userRoles, setUserRoles] = useState([]);
-  const [logoExists, setLogoExists] = useState(false);
-
-  // Fetch event details and user session
-  useEffect(() => {
-    if (!eventSlug) return;
-    setLoading(true);
-    // Fetch event details
-    fetch(
-      (process.env.NEXT_PUBLIC_API_URL || "http://localhost:4000") +
-        `/event/slug/${eventSlug}`,
-    )
-      .then((res) => {
-        if (!res.ok) throw new Error("Event not found");
-        return res.json();
-      })
-      .then((data) => setEvent(data.event))
-      .catch(() => setError("Event not found"));
-    // Fetch user session
-    fetch(
-      (process.env.NEXT_PUBLIC_API_URL || "http://localhost:4000") + "/session",
-      {
-        credentials: "include",
-      },
-    )
-      .then((res) => (res.ok ? res.json() : null))
-      .then((data) => setUser(data ? data.user : null))
-      .catch(() => setUser(null));
-  }, [eventSlug]);
-
-  // Fetch reports for this event
-  useEffect(() => {
-    if (!eventSlug) return;
-    fetch(
-      (process.env.NEXT_PUBLIC_API_URL || "http://localhost:4000") +
-        `/events/slug/${eventSlug}/reports`,
-    )
-      .then((res) => res.json())
-      .then((data) => setReports(data.reports || []))
-      .catch(() => setReports([]));
-    setLoading(false);
-  }, [eventSlug, stateChange]); // refetch on state change
-
-  // Fetch user roles for this event
-  useEffect(() => {
-    if (!eventSlug) return;
-    fetch(
-      (process.env.NEXT_PUBLIC_API_URL || "http://localhost:4000") +
-        `/events/slug/${eventSlug}/my-roles`,
-      { credentials: "include" },
-    )
-      .then((res) => (res.ok ? res.json() : { roles: [] }))
-      .then((data) => setUserRoles(data.roles || []));
-  }, [eventSlug]);
 
   // Helper: check user role for this event
   function hasRole(role) {
@@ -1520,6 +814,8 @@
             )}
           </div>
         </div>
+        {/* Code of Conduct Team Section (only for logged-in users) */}
+        {user && <CoCTeamList eventSlug={eventSlug} />}
       </Card>
       {/* Code of Conduct Modal */}
       {showCodeModal && (
@@ -1872,5 +1168,4 @@
       </form>
     </Card>
   );
-}
->>>>>>> 65ef8fc5
+}