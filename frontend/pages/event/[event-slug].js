--- conflicted
+++ resolved
@@ -38,12 +38,6 @@
   const [logoUploadLoading, setLogoUploadLoading] = useState(false);
   const [userRoles, setUserRoles] = useState([]);
   const [logoExists, setLogoExists] = useState(false);
-<<<<<<< HEAD
-=======
-  const [cocTeam, setCocTeam] = useState([]);
-  const [cocTeamLoading, setCocTeamLoading] = useState(false);
-  const [cocTeamError, setCocTeamError] = useState("");
->>>>>>> 39d496cd
 
   // Fetch event details and user session
   useEffect(() => {
@@ -97,56 +91,6 @@
       .then((data) => setUserRoles(data.roles || []));
   }, [eventSlug]);
 
-<<<<<<< HEAD
-=======
-  // Fetch Code of Conduct Team (Responders/Admins) for this event
-  useEffect(() => {
-    if (!user || !eventSlug) return;
-    setCocTeamLoading(true);
-    setCocTeamError("");
-    fetch(
-      (process.env.NEXT_PUBLIC_API_URL || "http://localhost:4000") +
-        `/events/slug/${eventSlug}/users?role=Responder`,
-      { credentials: "include" },
-    )
-      .then((res) => (res.ok ? res.json() : Promise.reject(res)))
-      .then((data) => {
-        // Fetch Admins as well
-        fetch(
-          (process.env.NEXT_PUBLIC_API_URL || "http://localhost:4000") +
-            `/events/slug/${eventSlug}/users?role=Admin`,
-          { credentials: "include" },
-        )
-          .then((res2) => (res2.ok ? res2.json() : Promise.reject(res2)))
-          .then((data2) => {
-            // Combine and dedupe by user id
-            const all = [...(data.users || []), ...(data2.users || [])];
-            const deduped = Object.values(
-              all.reduce((acc, u) => {
-                acc[u.id] = u;
-                return acc;
-              }, {}),
-            );
-            setCocTeam(deduped);
-            setCocTeamLoading(false);
-          })
-          .catch(() => {
-            setCocTeamError("Failed to load Code of Conduct Team.");
-            setCocTeamLoading(false);
-          });
-      })
-      .catch(() => {
-        setCocTeamError("Failed to load Code of Conduct Team.");
-        setCocTeamLoading(false);
-      });
-  }, [user, eventSlug]);
-
-  // Helper: check user role for this event
-  function hasRole(role) {
-    return userRoles.includes(role);
-  }
-
->>>>>>> 39d496cd
   useEffect(() => {
     if (!eventSlug) return;
     // Check if logo exists
