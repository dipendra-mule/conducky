import React from "react";
import { useRouter } from "next/router";
import { useEffect, useState, useRef } from "react";
import Link from "next/link";
import { Button, Input, Card, Table } from "../../../components";
import {
  ClipboardIcon,
  PencilIcon,
  CheckIcon,
  XMarkIcon,
} from "@heroicons/react/24/outline";

export default function EventAdminPage() {
  const router = useRouter();
  const { "event-slug": eventSlug } = router.query;
  const [event, setEvent] = useState(null);
  const [user, setUser] = useState(null);
  const [loading, setLoading] = useState(true);
  const [error, setError] = useState("");
  const [eventUsers, setEventUsers] = useState([]);
  const [editUserId, setEditUserId] = useState(null);
  const [editUserForm, setEditUserForm] = useState({
    name: "",
    email: "",
    role: "",
  });
  const [rolesList, setRolesList] = useState([
    "Admin",
    "Responder",
    "Reporter",
  ]);
  const [editError, setEditError] = useState("");
  const [editSuccess, setEditSuccess] = useState("");
  const [inviteLinks, setInviteLinks] = useState([]);
  const [inviteLoading, setInviteLoading] = useState(false);
  const [inviteError, setInviteError] = useState("");
  const [inviteSuccess, setInviteSuccess] = useState("");
  const [newInvite, setNewInvite] = useState({
    maxUses: "",
    expiresAt: "",
    note: "",
    role: "Reporter",
  });
  const inviteUrlRef = useRef(null);
  // New state for search and sort
  const [search, setSearch] = useState("");
  const [debouncedSearch, setDebouncedSearch] = useState("");
  const [sort, setSort] = useState("name");
  const [order, setOrder] = useState("asc");
  const [page, setPage] = useState(1);
  const [limit, setLimit] = useState(10);
  const [total, setTotal] = useState(0);
  const [roleFilter, setRoleFilter] = useState("All");
  const [metaForm, setMetaForm] = useState({
    name: "",
    logo: "",
    startDate: "",
    endDate: "",
    website: "",
    description: "",
    codeOfConduct: "",
  });
  const [metaEditError, setMetaEditError] = useState("");
  const [metaEditSuccess, setMetaEditSuccess] = useState("");
  const [editingField, setEditingField] = useState(null);
  const [editValue, setEditValue] = useState("");
  // Logo upload state
  const [logoFile, setLogoFile] = useState(null);
  const [logoPreview, setLogoPreview] = useState(null);
  const [logoUploadLoading, setLogoUploadLoading] = useState(false);
  const [logoExists, setLogoExists] = useState(false);

  // Debounce search input
  useEffect(() => {
    const handler = setTimeout(() => {
      setDebouncedSearch(search);
    }, 300);
    return () => clearTimeout(handler);
  }, [search]);

  // Fetch users for this event (with search/sort/pagination)
  const fetchEventUsers = () => {
    if (!eventSlug) return;
    setLoading(true);
    let url =
      (process.env.NEXT_PUBLIC_API_URL || "http://localhost:4000") +
      `/events/slug/${eventSlug}/users?sort=${sort}&order=${order}&page=${page}&limit=${limit}`;
    if (debouncedSearch.trim() !== "")
      url += `&search=${encodeURIComponent(debouncedSearch)}`;
    if (roleFilter && roleFilter !== "All")
      url += `&role=${encodeURIComponent(roleFilter)}`;
    fetch(url, { credentials: "include" })
      .then((res) => (res.ok ? res.json() : { users: [], total: 0 }))
      .then((data) => {
        setEventUsers(data.users || []);
        setTotal(data.total || 0);
      })
      .catch(() => {
        setEventUsers([]);
        setTotal(0);
      })
      .finally(() => setLoading(false));
  };

  useEffect(() => {
    if (!eventSlug) return;
    setLoading(true);
    // Fetch event details
    fetch(
      (process.env.NEXT_PUBLIC_API_URL || "http://localhost:4000") +
        `/event/slug/${eventSlug}`,
    )
      .then((res) => {
        if (!res.ok) throw new Error("Event not found");
        return res.json();
      })
      .then((data) => setEvent(data.event))
      .catch(() => setError("Event not found"))
      .finally(() => setLoading(false));
    // Fetch user session
    fetch(
      (process.env.NEXT_PUBLIC_API_URL || "http://localhost:4000") + "/session",
      {
        credentials: "include",
      },
    )
      .then((res) => (res.ok ? res.json() : null))
      .then((data) => setUser(data ? data.user : null))
      .catch(() => setUser(null));
    fetchEventUsers();
    fetchInvites();
    // Check if logo exists
    fetch(
      (process.env.NEXT_PUBLIC_API_URL || "http://localhost:4000") +
        `/events/slug/${eventSlug}/logo`,
      { method: "HEAD" },
    )
      .then((res) => setLogoExists(res.ok))
      .catch(() => setLogoExists(false));
  }, [eventSlug]);

  // Refetch users when debouncedSearch/sort/order/page/limit/roleFilter changes
  useEffect(() => {
    fetchEventUsers();
    // eslint-disable-next-line react-hooks/exhaustive-deps
  }, [debouncedSearch, sort, order, page, limit, eventSlug, roleFilter]);

  // Reset to page 1 when search, sort, or limit changes
  useEffect(() => {
    setPage(1);
  }, [debouncedSearch, sort, order, limit]);

  // Reset to page 1 when roleFilter changes
  useEffect(() => {
    setPage(1);
  }, [debouncedSearch, sort, order, limit, roleFilter]);

  useEffect(() => {
    if (!eventSlug) return;
    // Check if logo exists
    fetch(
      (process.env.NEXT_PUBLIC_API_URL || "http://localhost:4000") +
        `/events/slug/${eventSlug}/logo`,
      { method: "HEAD" },
    )
      .then((res) => setLogoExists(res.ok))
      .catch(() => setLogoExists(false));
  }, [eventSlug, logoPreview]);

  function hasRole(role) {
    if (!user || !user.roles) return false;
    return user.roles.includes(role);
  }

  const handleEdit = (eu) => {
    setEditUserId(eu.id);
    setEditUserForm({
      name: eu.name || "",
      email: eu.email || "",
      role: Array.isArray(eu.roles) ? eu.roles[0] : eu.role || "",
    });
    setEditError("");
    setEditSuccess("");
  };

  const handleEditChange = (field, value) => {
    setEditUserForm((f) => ({ ...f, [field]: value }));
  };

  const handleEditCancel = () => {
    setEditUserId(null);
    setEditUserForm({ name: "", email: "", role: "" });
    setEditError("");
    setEditSuccess("");
    setLogoFile(null);
    setLogoPreview(null);
  };

  const handleEditSave = async () => {
    setEditError("");
    setEditSuccess("");
    try {
      const res = await fetch(
        (process.env.NEXT_PUBLIC_API_URL || "http://localhost:4000") +
          `/events/slug/${eventSlug}/users/${editUserId}`,
        {
          method: "PATCH",
          headers: { "Content-Type": "application/json" },
          credentials: "include",
          body: JSON.stringify(editUserForm),
        },
      );
      if (!res.ok) {
        const data = await res.json().catch(() => ({}));
        setEditError(data.error || "Failed to update user.");
        return;
      }
      setEditSuccess("User updated!");
      setEditUserId(null);
      // Refresh users
      fetchEventUsers();
    } catch (err) {
      setEditError("Network error");
    }
  };

  const handleRemove = async (eu) => {
    if (
      !window.confirm(
        `Are you sure you want to remove all roles for ${eu.name || eu.email} from this event?`,
      )
    )
      return;
    try {
      const res = await fetch(
        (process.env.NEXT_PUBLIC_API_URL || "http://localhost:4000") +
          `/events/slug/${eventSlug}/users/${eu.id}`,
        {
          method: "DELETE",
          credentials: "include",
        },
      );
      if (!res.ok) {
        alert("Failed to remove user from event.");
        return;
      }
      // Refresh users
      fetchEventUsers();
    } catch (err) {
      alert("Network error");
    }
  };

  // Fetch invite links
  const fetchInvites = async () => {
    setInviteLoading(true);
    setInviteError("");
    try {
      const res = await fetch(
        (process.env.NEXT_PUBLIC_API_URL || "http://localhost:4000") +
          `/events/slug/${eventSlug}/invites`,
        {
          credentials: "include",
        },
      );
      if (!res.ok) throw new Error("Failed to fetch invites");
      const data = await res.json();
      setInviteLinks(data.invites || []);
    } catch (err) {
      setInviteError("Failed to fetch invite links");
    }
    setInviteLoading(false);
  };

  // Create invite link
  const handleCreateInvite = async (e) => {
    e.preventDefault();
    setInviteError("");
    setInviteSuccess("");
    setInviteLoading(true);
    try {
      const res = await fetch(
        (process.env.NEXT_PUBLIC_API_URL || "http://localhost:4000") +
          `/events/slug/${eventSlug}/invites`,
        {
          method: "POST",
          headers: { "Content-Type": "application/json" },
          credentials: "include",
          body: JSON.stringify({
            maxUses: newInvite.maxUses || undefined,
            expiresAt: newInvite.expiresAt || undefined,
            note: newInvite.note || undefined,
            role: newInvite.role || "Reporter",
          }),
        },
      );
      if (!res.ok) throw new Error("Failed to create invite");
      setInviteSuccess("Invite link created!");
      setNewInvite({ maxUses: "", expiresAt: "", note: "", role: "Reporter" });
      fetchInvites();
    } catch (err) {
      setInviteError("Failed to create invite link");
    }
    setInviteLoading(false);
  };

  // Disable invite link
  const handleDisableInvite = async (inviteId) => {
    if (!window.confirm("Are you sure you want to disable this invite link?"))
      return;
    setInviteLoading(true);
    try {
      const res = await fetch(
        (process.env.NEXT_PUBLIC_API_URL || "http://localhost:4000") +
          `/events/slug/${eventSlug}/invites/${inviteId}`,
        {
          method: "PATCH",
          headers: { "Content-Type": "application/json" },
          credentials: "include",
          body: JSON.stringify({ disabled: true }),
        },
      );
      if (!res.ok) throw new Error("Failed to disable invite");
      fetchInvites();
    } catch (err) {
      setInviteError("Failed to disable invite link");
    }
    setInviteLoading(false);
  };

  // Copy invite URL
  const handleCopyInviteUrl = (url) => {
    navigator.clipboard.writeText(url);
    alert("Invite link copied to clipboard!");
  };

  // Calculate total pages
  const totalPages = Math.max(1, Math.ceil(total / limit));

  // Place after all hooks, before return
  const handleMetaChange = (field, value) => {
    setMetaForm((f) => ({ ...f, [field]: value }));
  };

  const handleMetaSave = async () => {
    setMetaEditError("");
    setMetaEditSuccess("");
    let patchBody = {};
    if (editingField) {
      patchBody[editingField] = editValue;
    }
    // Special case: logo file upload
    if (editingField === "logo" && logoFile) {
      setLogoUploadLoading(true);
      const formData = new FormData();
      formData.append("logo", logoFile);
      try {
        const res = await fetch(
          (process.env.NEXT_PUBLIC_API_URL || "http://localhost:4000") +
            `/events/slug/${eventSlug}/logo`,
          {
            method: "POST",
            credentials: "include",
            body: formData,
          },
        );
        if (!res.ok) {
          const data = await res.json().catch(() => ({}));
          console.error("Failed to upload logo:", data.error);
          setMetaEditError(
<<<<<<< HEAD
            data.error || "An unexpected error occurred."
=======
            data.error
              ? `Network error: ${data.error}`
              : "An unexpected network error occurred.",
>>>>>>> 043289d8
          );
          setLogoUploadLoading(false);
          return;
        }
        setMetaEditSuccess("Logo uploaded!");
        const data = await res.json();
        setEvent(data.event);
        setEditingField(null);
        setLogoUploadLoading(false);
        return;
      } catch (err) {
        console.error("Failed to upload logo:", err);
        setMetaEditError(
          err?.message
            ? `Network error: ${err.message}`
            : "An unexpected network error occurred.",
        );
        setLogoUploadLoading(false);
        return;
      }
    }
    try {
      const res = await fetch(
        (process.env.NEXT_PUBLIC_API_URL || "http://localhost:4000") +
          `/events/slug/${eventSlug}`,
        {
          method: "PATCH",
          headers: { "Content-Type": "application/json" },
          credentials: "include",
          body: JSON.stringify(patchBody),
        },
      );
      if (!res.ok) {
        const data = await res.json().catch(() => ({}));
        setMetaEditError(data.error || "An unexpected error occurred.");
        return;
      }
      setMetaEditSuccess("Event metadata updated!");
      const data = await res.json();
      setEvent(data.event);
      setEditingField(null);
    } catch (err) {
      setMetaEditError("Network error");
    }
  };

  // Handler to start editing
  const startEdit = (field, value) => {
    setEditingField(field);
    setEditValue(value);
    if (field === "logo") {
      setLogoFile(null);
      setLogoPreview(null);
    }
  };

  // Handler to save event name
  const saveEdit = async () => {
    setMetaEditError("");
    setMetaEditSuccess("");
    let patchBody = {};
    if (editingField) {
      patchBody[editingField] = editValue;
    }
    // Special case: logo file upload
    if (editingField === "logo" && logoFile) {
      setLogoUploadLoading(true);
      const formData = new FormData();
      formData.append("logo", logoFile);
      try {
        const res = await fetch(
          (process.env.NEXT_PUBLIC_API_URL || "http://localhost:4000") +
            `/events/slug/${eventSlug}/logo`,
          {
            method: "POST",
            credentials: "include",
            body: formData,
          },
        );
        if (!res.ok) {
          const data = await res.json().catch(() => ({}));
          console.error("Failed to upload logo:", data.error);
          setMetaEditError(
<<<<<<< HEAD
            data.error || "An unexpected error occurred."
=======
            data.error
              ? `Network error: ${data.error}`
              : "An unexpected network error occurred.",
>>>>>>> 043289d8
          );
          setLogoUploadLoading(false);
          return;
        }
        setMetaEditSuccess("Logo uploaded!");
        const data = await res.json();
        setEvent(data.event);
        setEditingField(null);
        setLogoUploadLoading(false);
        return;
      } catch (err) {
        console.error("Failed to upload logo:", err);
        setMetaEditError(
          err?.message
            ? `Network error: ${err.message}`
            : "An unexpected network error occurred.",
        );
        setLogoUploadLoading(false);
        return;
      }
    }
    try {
      const res = await fetch(
        (process.env.NEXT_PUBLIC_API_URL || "http://localhost:4000") +
          `/events/slug/${eventSlug}`,
        {
          method: "PATCH",
          headers: { "Content-Type": "application/json" },
          credentials: "include",
          body: JSON.stringify(patchBody),
        },
      );
      if (!res.ok) {
        const data = await res.json().catch(() => ({}));
        setMetaEditError(data.error || "An unexpected error occurred.");
        return;
      }
      setMetaEditSuccess("Event metadata updated!");
      const data = await res.json();
      setEvent(data.event);
      setEditingField(null);
    } catch (err) {
      setMetaEditError("Network error");
    }
  };

  // Handler to cancel editing
  const cancelEdit = () => {
    setEditingField(null);
    setEditValue("");
    setLogoFile(null);
    setLogoPreview(null);
  };

  // Handle logo file selection
  const handleLogoFileChange = (e) => {
    const file = e.target.files[0];
    if (file) {
      setLogoFile(file);
      setLogoPreview(URL.createObjectURL(file));
    } else {
      setLogoFile(null);
      setLogoPreview(null);
    }
  };

  if (error)
    return (
      <div style={{ padding: 40 }}>
        <h2>{error}</h2>
      </div>
    );
  if (loading || !event)
    return (
      <div style={{ padding: 40 }}>
        <h2>Loading event admin page...</h2>
      </div>
    );

  const isSuperAdmin = hasRole("SuperAdmin");
  const isEventAdmin = hasRole("Admin");

  if (!isSuperAdmin && !isEventAdmin) {
    return (
      <div style={{ padding: 40 }}>
        <h2>you do not have rights to this page</h2>
      </div>
    );
  }

  return (
    <div className="min-h-screen bg-gray-50 dark:bg-gray-950 transition-colors duration-200 p-4 sm:p-8">
      <Card className="w-full max-w-full sm:max-w-4xl lg:max-w-5xl mx-auto mb-8">
        <h2 className="text-2xl font-bold mb-6 flex items-center gap-2">
          Admin for
          {editingField === "name" ? (
            <>
              <input
                type="text"
                value={editValue}
                onChange={(e) => setEditValue(e.target.value)}
                className="ml-2 px-2 py-1 rounded border border-gray-300 dark:border-gray-600 bg-white dark:bg-gray-800 text-gray-900 dark:text-gray-100 text-xl font-bold"
                style={{ minWidth: 120 }}
              />
              <button
                type="button"
                onClick={saveEdit}
                className="ml-2 text-green-600"
                aria-label="Save event name"
              >
                <CheckIcon className="h-5 w-5" />
              </button>
              <button
                type="button"
                onClick={cancelEdit}
                className="ml-1 text-gray-500"
                aria-label="Cancel edit"
              >
                <XMarkIcon className="h-5 w-5" />
              </button>
            </>
          ) : (
            <>
              <span className="ml-2">{event && event.name}</span>
              <button
                type="button"
                onClick={() => startEdit("name", event?.name || "")}
                className="ml-2 text-blue-600"
                aria-label="Edit event name"
              >
                <PencilIcon className="h-5 w-5" />
              </button>
            </>
          )}
        </h2>
        <div className="space-y-4">
          {/* Logo URL */}
          <div className="flex items-center gap-2">
            <span className="font-medium">Logo:</span>
            {(() => {
              const backendBaseUrl =
                process.env.NEXT_PUBLIC_API_URL || "http://localhost:4000";
              let logoSrc =
                logoPreview ||
                (logoExists
                  ? `${backendBaseUrl}/events/slug/${eventSlug}/logo`
                  : null);
              return logoSrc ? (
                <img
                  src={logoSrc}
                  alt="Event Logo"
                  className="w-16 h-16 object-contain rounded bg-white border border-gray-200 dark:border-gray-700"
                />
              ) : null;
            })()}
            {editingField === "logo" ? (
              <div className="flex flex-col gap-1">
                <label className="text-xs font-medium text-gray-700 dark:text-gray-200">
                  Upload Logo
                </label>
                <input
                  type="file"
                  accept="image/*"
                  onChange={handleLogoFileChange}
                  className="block w-full text-xs text-gray-700 dark:text-gray-200"
                />
                <span className="text-xs text-gray-500 dark:text-gray-400">
                  or
                </span>
                <input
                  type="text"
                  value={editValue}
                  onChange={(e) => setEditValue(e.target.value)}
                  className="px-2 py-1 rounded border border-gray-300 dark:border-gray-600 bg-white dark:bg-gray-800 text-gray-900 dark:text-gray-100 w-full text-xs"
                  placeholder="Logo URL"
                  disabled={!!logoFile}
                />
                <div className="flex gap-1 mt-2">
                  <button
                    type="button"
                    onClick={saveEdit}
                    className="text-green-600"
                    aria-label="Save logo"
                  >
                    <CheckIcon className="h-5 w-5" />
                  </button>
                  <button
                    type="button"
                    onClick={cancelEdit}
                    className="text-gray-500"
                    aria-label="Cancel edit"
                    disabled={logoUploadLoading}
                  >
                    <XMarkIcon className="h-5 w-5" />
                  </button>
                </div>
                {logoUploadLoading && (
                  <span className="text-xs text-gray-500 mt-1">
                    Uploading...
                  </span>
                )}
              </div>
            ) : (
              <>
                <span className="ml-2 text-gray-700 dark:text-gray-200">
                  {event?.logo || (
                    <span className="italic text-gray-400">(none)</span>
                  )}
                </span>
                <button
                  type="button"
                  onClick={() => startEdit("logo", event?.logo || "")}
                  className="ml-2 text-blue-600"
                  aria-label="Edit logo"
                >
                  <PencilIcon className="h-5 w-5" />
                </button>
              </>
            )}
          </div>
          {/* Start Date */}
          <div className="flex items-center gap-2">
            <span className="font-medium">Start Date:</span>
            {editingField === "startDate" ? (
              <>
                <input
                  type="date"
                  value={editValue}
                  onChange={(e) => setEditValue(e.target.value)}
                  className="px-2 py-1 rounded border border-gray-300 dark:border-gray-600 bg-white dark:bg-gray-800 text-gray-900 dark:text-gray-100"
                />
                <button
                  type="button"
                  onClick={saveEdit}
                  className="ml-2 text-green-600"
                  aria-label="Save start date"
                >
                  <CheckIcon className="h-5 w-5" />
                </button>
                <button
                  type="button"
                  onClick={cancelEdit}
                  className="ml-1 text-gray-500"
                  aria-label="Cancel edit"
                >
                  <XMarkIcon className="h-5 w-5" />
                </button>
              </>
            ) : (
              <>
                <span className="ml-2 text-gray-700 dark:text-gray-200">
                  {event?.startDate ? (
                    new Date(event.startDate).toLocaleDateString()
                  ) : (
                    <span className="italic text-gray-400">(none)</span>
                  )}
                </span>
                <button
                  type="button"
                  onClick={() =>
                    startEdit(
                      "startDate",
                      event?.startDate ? event.startDate.slice(0, 10) : "",
                    )
                  }
                  className="ml-2 text-blue-600"
                  aria-label="Edit start date"
                >
                  <PencilIcon className="h-5 w-5" />
                </button>
              </>
            )}
          </div>
          {/* End Date */}
          <div className="flex items-center gap-2">
            <span className="font-medium">End Date:</span>
            {editingField === "endDate" ? (
              <>
                <input
                  type="date"
                  value={editValue}
                  onChange={(e) => setEditValue(e.target.value)}
                  className="px-2 py-1 rounded border border-gray-300 dark:border-gray-600 bg-white dark:bg-gray-800 text-gray-900 dark:text-gray-100"
                />
                <button
                  type="button"
                  onClick={saveEdit}
                  className="ml-2 text-green-600"
                  aria-label="Save end date"
                >
                  <CheckIcon className="h-5 w-5" />
                </button>
                <button
                  type="button"
                  onClick={cancelEdit}
                  className="ml-1 text-gray-500"
                  aria-label="Cancel edit"
                >
                  <XMarkIcon className="h-5 w-5" />
                </button>
              </>
            ) : (
              <>
                <span className="ml-2 text-gray-700 dark:text-gray-200">
                  {event?.endDate ? (
                    new Date(event.endDate).toLocaleDateString()
                  ) : (
                    <span className="italic text-gray-400">(none)</span>
                  )}
                </span>
                <button
                  type="button"
                  onClick={() =>
                    startEdit(
                      "endDate",
                      event?.endDate ? event.endDate.slice(0, 10) : "",
                    )
                  }
                  className="ml-2 text-blue-600"
                  aria-label="Edit end date"
                >
                  <PencilIcon className="h-5 w-5" />
                </button>
              </>
            )}
          </div>
          {/* Website */}
          <div className="flex items-center gap-2">
            <span className="font-medium">Website:</span>
            {editingField === "website" ? (
              <>
                <input
                  type="text"
                  value={editValue}
                  onChange={(e) => setEditValue(e.target.value)}
                  className="px-2 py-1 rounded border border-gray-300 dark:border-gray-600 bg-white dark:bg-gray-800 text-gray-900 dark:text-gray-100"
                  style={{ minWidth: 180 }}
                />
                <button
                  type="button"
                  onClick={saveEdit}
                  className="ml-2 text-green-600"
                  aria-label="Save website"
                >
                  <CheckIcon className="h-5 w-5" />
                </button>
                <button
                  type="button"
                  onClick={cancelEdit}
                  className="ml-1 text-gray-500"
                  aria-label="Cancel edit"
                >
                  <XMarkIcon className="h-5 w-5" />
                </button>
              </>
            ) : (
              <>
                <span className="ml-2 text-gray-700 dark:text-gray-200">
                  {event?.website || (
                    <span className="italic text-gray-400">(none)</span>
                  )}
                </span>
                <button
                  type="button"
                  onClick={() => startEdit("website", event?.website || "")}
                  className="ml-2 text-blue-600"
                  aria-label="Edit website"
                >
                  <PencilIcon className="h-5 w-5" />
                </button>
              </>
            )}
          </div>
          {/* Description */}
          <div className="flex items-center gap-2">
            <span className="font-medium">Description:</span>
            {editingField === "description" ? (
              <>
                <textarea
                  value={editValue}
                  onChange={(e) => setEditValue(e.target.value)}
                  className="px-2 py-1 rounded border border-gray-300 dark:border-gray-600 bg-white dark:bg-gray-800 text-gray-900 dark:text-gray-100 w-full min-h-[60px]"
                  style={{ minWidth: 180 }}
                />
                <button
                  type="button"
                  onClick={saveEdit}
                  className="ml-2 text-green-600"
                  aria-label="Save description"
                >
                  <CheckIcon className="h-5 w-5" />
                </button>
                <button
                  type="button"
                  onClick={cancelEdit}
                  className="ml-1 text-gray-500"
                  aria-label="Cancel edit"
                >
                  <XMarkIcon className="h-5 w-5" />
                </button>
              </>
            ) : (
              <>
                <span className="ml-2 text-gray-700 dark:text-gray-200">
                  {event?.description || (
                    <span className="italic text-gray-400">(none)</span>
                  )}
                </span>
                <button
                  type="button"
                  onClick={() =>
                    startEdit("description", event?.description || "")
                  }
                  className="ml-2 text-blue-600"
                  aria-label="Edit description"
                >
                  <PencilIcon className="h-5 w-5" />
                </button>
              </>
            )}
          </div>
          {/* Code of Conduct (Markdown) */}
          <div className="flex items-center gap-2">
            <span className="font-medium">Code of Conduct:</span>
            {editingField === "codeOfConduct" ? (
              <>
                <textarea
                  value={editValue}
                  onChange={(e) => setEditValue(e.target.value)}
                  className="px-2 py-1 rounded border border-gray-300 dark:border-gray-600 bg-white dark:bg-gray-800 text-gray-900 dark:text-gray-100 w-full min-h-[100px] font-mono"
                  style={{ minWidth: 180 }}
                  placeholder="Enter code of conduct in markdown..."
                />
                <button
                  type="button"
                  onClick={saveEdit}
                  className="ml-2 text-green-600"
                  aria-label="Save code of conduct"
                >
                  <CheckIcon className="h-5 w-5" />
                </button>
                <button
                  type="button"
                  onClick={cancelEdit}
                  className="ml-1 text-gray-500"
                  aria-label="Cancel edit"
                >
                  <XMarkIcon className="h-5 w-5" />
                </button>
              </>
            ) : (
              <>
                <span className="ml-2 text-gray-700 dark:text-gray-200 whitespace-pre-line">
                  {event?.codeOfConduct || (
                    <span className="italic text-gray-400">(none)</span>
                  )}
                </span>
                <button
                  type="button"
                  onClick={() =>
                    startEdit("codeOfConduct", event?.codeOfConduct || "")
                  }
                  className="ml-2 text-blue-600"
                  aria-label="Edit code of conduct"
                >
                  <PencilIcon className="h-5 w-5" />
                </button>
              </>
            )}
          </div>
          {/* Contact Email */}
          <div className="flex items-center gap-2">
            <span className="font-medium">Contact Email:</span>
            {editingField === "contactEmail" ? (
              <>
                <input
                  type="email"
                  value={editValue}
                  onChange={(e) => setEditValue(e.target.value)}
                  className="px-2 py-1 rounded border border-gray-300 dark:border-gray-600 bg-white dark:bg-gray-800 text-gray-900 dark:text-gray-100 text-sm"
                  placeholder="contact@example.com"
                  style={{ minWidth: 180 }}
                />
                <div className="flex gap-1 mt-2">
                  <button
                    type="button"
                    onClick={saveEdit}
                    className="text-green-600"
                    aria-label="Save contact email"
                  >
                    <CheckIcon className="h-5 w-5" />
                  </button>
                  <button
                    type="button"
                    onClick={cancelEdit}
                    className="text-gray-500"
                    aria-label="Cancel edit"
                    disabled={logoUploadLoading}
                  >
                    <XMarkIcon className="h-5 w-5" />
                  </button>
                </div>
              </>
            ) : (
              <>
                <span>
                  {event.contactEmail ? (
                    event.contactEmail
                  ) : (
                    <span className="italic text-gray-400">(none)</span>
                  )}
                </span>
                <button
                  type="button"
                  onClick={() =>
                    startEdit("contactEmail", event.contactEmail || "")
                  }
                  className="ml-2 text-blue-600"
                  aria-label="Edit contact email"
                >
                  <PencilIcon className="h-5 w-5" />
                </button>
              </>
            )}
          </div>
          {/* Success/Error messages */}
          {(metaEditSuccess || metaEditError) && (
            <div className="mt-2">
              {metaEditSuccess && (
                <span className="text-green-600 dark:text-green-400">
                  {metaEditSuccess}
                </span>
              )}
              {metaEditError && (
                <span className="text-red-600 dark:text-red-400 ml-4">
                  {metaEditError}
                </span>
              )}
            </div>
          )}
        </div>
      </Card>
      <Card className="w-full max-w-full sm:max-w-4xl lg:max-w-5xl mx-auto">
        <h2 className="text-2xl font-bold mb-6">
          Admin for {event && event.name}
        </h2>
        <div className="flex flex-col sm:flex-row sm:justify-between sm:items-center mb-4 gap-4">
          <div className="flex gap-2 items-center flex-wrap">
            <div className="relative">
              <Input
                type="text"
                placeholder="Search users..."
                value={search}
                onChange={(e) => setSearch(e.target.value)}
                className="pr-8 min-w-[180px]"
              />
              {search && (
                <Button
                  type="button"
                  onClick={() => setSearch("")}
                  className="absolute right-1 top-1/2 -translate-y-1/2 text-gray-500 hover:text-gray-800 px-1 bg-transparent shadow-none sm:px-2 sm:py-1 sm:text-sm"
                  title="Clear search"
                  tabIndex={0}
                >
                  ×
                </Button>
              )}
            </div>
            <select
              value={roleFilter}
              onChange={(e) => setRoleFilter(e.target.value)}
              className="border px-2 py-1 rounded dark:bg-gray-800 dark:text-gray-100 sm:px-2 sm:py-1 sm:text-sm"
            >
              <option value="All">All Roles</option>
              <option value="Admin">Admin</option>
              <option value="Responder">Responder</option>
              <option value="Reporter">Reporter</option>
            </select>
            <select
              value={sort}
              onChange={(e) => setSort(e.target.value)}
              className="border px-2 py-1 rounded dark:bg-gray-800 dark:text-gray-100 sm:px-2 sm:py-1 sm:text-sm"
            >
              <option value="name">Sort by Name</option>
              <option value="email">Sort by Email</option>
              <option value="role">Sort by Role</option>
            </select>
            <Button
              onClick={() => setOrder((o) => (o === "asc" ? "desc" : "asc"))}
              className="border px-2 py-1 rounded bg-transparent shadow-none sm:px-2 sm:py-1 sm:text-sm"
              title="Toggle sort order"
            >
              {order === "asc" ? "⬆️" : "⬇️"}
            </Button>
          </div>
          <Button className="bg-blue-600 text-white px-4 py-2 rounded hover:bg-blue-700 sm:px-3 sm:py-1.5 sm:text-sm">
            Add New User
          </Button>
        </div>
        {/* Responsive User List: Table for desktop, Cards for mobile */}
        {/* Table view for sm and up */}
        <div className="hidden sm:block">
          <Table>
            <thead>
              <tr>
                <th className="border border-gray-200 dark:border-gray-700 p-2">
                  Name
                </th>
                <th className="border border-gray-200 dark:border-gray-700 p-2">
                  Role
                </th>
                <th className="border border-gray-200 dark:border-gray-700 p-2">
                  Actions
                </th>
              </tr>
            </thead>
            <tbody>
              {eventUsers.length === 0 ? (
                <tr>
                  <td colSpan={3} className="text-center p-4">
                    No users found for this event.
                  </td>
                </tr>
              ) : (
                eventUsers.map((eu, idx) => (
                  <tr key={idx}>
                    <td className="border border-gray-200 dark:border-gray-700 p-2">
                      {editUserId === eu.id ? (
                        <Input
                          type="text"
                          value={editUserForm.name}
                          onChange={(e) =>
                            handleEditChange("name", e.target.value)
                          }
                        />
                      ) : (
                        eu.name || eu.email || "Unknown"
                      )}
                      <div className="text-xs text-gray-500 dark:text-gray-400">
                        {eu.email}
                      </div>
                    </td>
                    <td className="border border-gray-200 dark:border-gray-700 p-2">
                      {editUserId === eu.id ? (
                        <select
                          value={editUserForm.role}
                          onChange={(e) =>
                            handleEditChange("role", e.target.value)
                          }
                          className="border px-2 py-1 rounded w-full dark:bg-gray-800 dark:text-gray-100"
                        >
                          {rolesList.map((role) => (
                            <option key={role} value={role}>
                              {role}
                            </option>
                          ))}
                        </select>
                      ) : Array.isArray(eu.roles) ? (
                        eu.roles.join(", ")
                      ) : (
                        eu.role || "Unknown"
                      )}
                    </td>
                    <td className="border border-gray-200 dark:border-gray-700 p-2">
                      <div className="flex flex-wrap gap-2">
                        {editUserId === eu.id ? (
                          <>
                            <Input
                              type="email"
                              value={editUserForm.email}
                              onChange={(e) =>
                                handleEditChange("email", e.target.value)
                              }
                              placeholder="Email"
                            />
                            <Button
                              onClick={handleEditSave}
                              className="bg-blue-600 text-white sm:px-3 sm:py-1.5 sm:text-sm"
                            >
                              Save
                            </Button>
                            <Button
                              onClick={handleEditCancel}
                              className="bg-gray-300 dark:bg-gray-700 text-gray-800 dark:text-gray-200 sm:px-3 sm:py-1.5 sm:text-sm"
                            >
                              Cancel
                            </Button>
                            {editError && (
                              <span className="text-red-600 dark:text-red-400 ml-2 sm:ml-3">
                                {editError}
                              </span>
                            )}
                            {editSuccess && (
                              <span className="text-green-600 dark:text-green-400 ml-2 sm:ml-3">
                                {editSuccess}
                              </span>
                            )}
                          </>
                        ) : (
                          <>
                            <Link
                              href={`/event/${eventSlug}/admin/user/${eu.id}`}
                            >
                              <Button className="bg-blue-600 text-white sm:px-3 sm:py-1.5 sm:text-sm">
                                View
                              </Button>
                            </Link>
                            <Link
                              href={`/event/${eventSlug}/admin/user/${eu.id}/reports`}
                            >
                              <Button className="bg-purple-600 text-white sm:px-3 sm:py-1.5 sm:text-sm">
                                User's Reports
                              </Button>
                            </Link>
                            <Button
                              onClick={() => handleEdit(eu)}
                              className="bg-yellow-500 hover:bg-yellow-600 dark:bg-yellow-600 dark:hover:bg-yellow-700 text-white sm:px-3 sm:py-1.5 sm:text-sm"
                            >
                              Edit
                            </Button>
                            <Button
                              onClick={() => handleRemove(eu)}
                              className="bg-red-600 hover:bg-red-700 dark:bg-red-700 dark:hover:bg-red-800 text-white sm:px-3 sm:py-1.5 sm:text-sm"
                            >
                              Remove
                            </Button>
                          </>
                        )}
                      </div>
                    </td>
                  </tr>
                ))
              )}
            </tbody>
          </Table>
        </div>
        {/* Card view for mobile only */}
        <div className="block sm:hidden">
          <div className="grid grid-cols-1 gap-6 mt-4">
            {eventUsers.length === 0 ? (
              <div className="col-span-full text-center p-4">
                No users found for this event.
              </div>
            ) : (
              eventUsers.map((eu, idx) => (
                <Card key={idx} className="flex flex-col gap-2">
                  <div className="flex flex-col gap-1 mb-2">
                    <span className="font-semibold text-lg">
                      {editUserId === eu.id ? (
                        <Input
                          type="text"
                          value={editUserForm.name}
                          onChange={(e) =>
                            handleEditChange("name", e.target.value)
                          }
                        />
                      ) : (
                        eu.name || eu.email || "Unknown"
                      )}
                    </span>
                    <span className="text-sm text-gray-500 dark:text-gray-400">
                      {eu.email}
                    </span>
                    <span className="text-sm">
                      Role:{" "}
                      {editUserId === eu.id ? (
                        <select
                          value={editUserForm.role}
                          onChange={(e) =>
                            handleEditChange("role", e.target.value)
                          }
                          className="border px-2 py-1 rounded w-full dark:bg-gray-800 dark:text-gray-100"
                        >
                          {rolesList.map((role) => (
                            <option key={role} value={role}>
                              {role}
                            </option>
                          ))}
                        </select>
                      ) : Array.isArray(eu.roles) ? (
                        eu.roles.join(", ")
                      ) : (
                        eu.role || "Unknown"
                      )}
                    </span>
                  </div>
                  <div className="flex flex-wrap gap-2 mt-2">
                    {editUserId === eu.id ? (
                      <>
                        <Input
                          type="email"
                          value={editUserForm.email}
                          onChange={(e) =>
                            handleEditChange("email", e.target.value)
                          }
                          placeholder="Email"
                        />
                        <Button
                          onClick={handleEditSave}
                          className="bg-blue-600 text-white sm:px-3 sm:py-1.5 sm:text-sm"
                        >
                          Save
                        </Button>
                        <Button
                          onClick={handleEditCancel}
                          className="bg-gray-300 dark:bg-gray-700 text-gray-800 dark:text-gray-200 sm:px-3 sm:py-1.5 sm:text-sm"
                        >
                          Cancel
                        </Button>
                        {editError && (
                          <span className="text-red-600 dark:text-red-400 ml-2 sm:ml-3">
                            {editError}
                          </span>
                        )}
                        {editSuccess && (
                          <span className="text-green-600 dark:text-green-400 ml-2 sm:ml-3">
                            {editSuccess}
                          </span>
                        )}
                      </>
                    ) : (
                      <>
                        <Link href={`/event/${eventSlug}/admin/user/${eu.id}`}>
                          <Button className="bg-blue-600 text-white sm:px-3 sm:py-1.5 sm:text-sm">
                            View
                          </Button>
                        </Link>
                        <Link
                          href={`/event/${eventSlug}/admin/user/${eu.id}/reports`}
                        >
                          <Button className="bg-purple-600 text-white sm:px-3 sm:py-1.5 sm:text-sm">
                            User's Reports
                          </Button>
                        </Link>
                        <Button
                          onClick={() => handleEdit(eu)}
                          className="bg-yellow-500 hover:bg-yellow-600 dark:bg-yellow-600 dark:hover:bg-yellow-700 text-white sm:px-3 sm:py-1.5 sm:text-sm"
                        >
                          Edit
                        </Button>
                        <Button
                          onClick={() => handleRemove(eu)}
                          className="bg-red-600 hover:bg-red-700 dark:bg-red-700 dark:hover:bg-red-800 text-white sm:px-3 sm:py-1.5 sm:text-sm"
                        >
                          Remove
                        </Button>
                      </>
                    )}
                  </div>
                </Card>
              ))
            )}
          </div>
        </div>
        <div className="flex flex-col sm:flex-row sm:items-center sm:justify-between mt-4 gap-2">
          <div className="flex gap-2 items-center">
            <Button
              className="sm:px-2 sm:py-1 sm:text-sm"
              onClick={() => setPage((p) => Math.max(1, p - 1))}
              disabled={page === 1}
            >
              Prev
            </Button>
            <span>
              Page {page} of {totalPages}
            </span>
            <Button
              className="sm:px-2 sm:py-1 sm:text-sm"
              onClick={() => setPage((p) => Math.min(totalPages, p + 1))}
              disabled={page === totalPages}
            >
              Next
            </Button>
          </div>
          <div className="flex gap-2 items-center">
            <label className="text-sm">Users per page:</label>
            <select
              value={limit}
              onChange={(e) => setLimit(Number(e.target.value))}
              className="border px-2 py-1 rounded dark:bg-gray-800 dark:text-gray-100 sm:px-2 sm:py-1 sm:text-sm"
            >
              <option value={10}>10</option>
              <option value={20}>20</option>
              <option value={50}>50</option>
            </select>
          </div>
        </div>
      </Card>
      <Card className="w-full max-w-full sm:max-w-4xl lg:max-w-5xl mx-auto mt-12">
        <h3 className="text-xl font-semibold mb-2">Invite Links</h3>
        <form
          onSubmit={handleCreateInvite}
          className="flex flex-col sm:flex-row gap-2 items-center mb-4"
        >
          <Input
            type="number"
            min="1"
            placeholder="Max Uses"
            value={newInvite.maxUses}
            onChange={(e) =>
              setNewInvite((inv) => ({ ...inv, maxUses: e.target.value }))
            }
            className="w-28"
          />
          <Input
            type="date"
            placeholder="Expires At"
            value={newInvite.expiresAt}
            onChange={(e) =>
              setNewInvite((inv) => ({ ...inv, expiresAt: e.target.value }))
            }
            className="w-40"
          />
          <Input
            type="text"
            placeholder="Note (optional)"
            value={newInvite.note}
            onChange={(e) =>
              setNewInvite((inv) => ({ ...inv, note: e.target.value }))
            }
            className="w-40"
          />
          <select
            value={newInvite.role}
            onChange={(e) =>
              setNewInvite((inv) => ({ ...inv, role: e.target.value }))
            }
            className="border px-2 py-1 rounded dark:bg-gray-800 dark:text-gray-100 sm:px-2 sm:py-1 sm:text-sm"
          >
            {rolesList.map((role) => (
              <option key={role} value={role}>
                {role}
              </option>
            ))}
          </select>
          <Button
            type="submit"
            className="bg-green-600 text-white px-4 py-2 rounded hover:bg-green-700 sm:px-3 sm:py-1.5 sm:text-sm"
            disabled={inviteLoading}
          >
            Create Invite
          </Button>
        </form>
        {inviteError && <div className="text-red-600 mb-2">{inviteError}</div>}
        {inviteSuccess && (
          <div className="text-green-600 mb-2">{inviteSuccess}</div>
        )}
        {inviteLoading ? (
          <div>Loading...</div>
        ) : (
          <Table>
            <thead>
              <tr>
                <th className="border border-gray-200 dark:border-gray-700 p-2">
                  Invite Link
                </th>
                <th className="border border-gray-200 dark:border-gray-700 p-2">
                  Role
                </th>
                <th className="border border-gray-200 dark:border-gray-700 p-2">
                  Status
                </th>
                <th className="border border-gray-200 dark:border-gray-700 p-2">
                  Uses
                </th>
                <th className="border border-gray-200 dark:border-gray-700 p-2">
                  Expires
                </th>
                <th className="border border-gray-200 dark:border-gray-700 p-2">
                  Note
                </th>
                <th className="border border-gray-200 dark:border-gray-700 p-2">
                  Actions
                </th>
              </tr>
            </thead>
            <tbody>
              {inviteLinks.length === 0 ? (
                <tr>
                  <td colSpan={7} className="text-center p-4">
                    No invite links found.
                  </td>
                </tr>
              ) : (
                inviteLinks.map((invite) => (
                  <tr key={invite.id}>
                    <td className="border border-gray-200 dark:border-gray-700 p-2">
                      <div className="flex items-center gap-2">
                        <Input
                          type="text"
                          readOnly
                          value={invite.url}
                          className="w-full sm:w-96"
                          onFocus={(e) => e.target.select()}
                        />
                        <Button
                          noDefaultStyle
                          onClick={() => handleCopyInviteUrl(invite.url)}
                          className="bg-primary-600 text-white hover:bg-primary-700 active:bg-primary-800 dark:bg-blue-500 dark:text-white dark:hover:bg-blue-400 dark:active:bg-blue-600 p-0 h-10 w-10 flex items-center justify-center rounded"
                          title="Copy invite link"
                          aria-label="Copy invite link"
                        >
                          <ClipboardIcon className="w-5 h-5" />
                        </Button>
                      </div>
                    </td>
                    <td className="border border-gray-200 dark:border-gray-700 p-2">
                      {invite.role?.name || invite.role || "—"}
                    </td>
                    <td className="border border-gray-200 dark:border-gray-700 p-2">
                      {invite.disabled ? "Disabled" : "Active"}
                    </td>
                    <td className="border border-gray-200 dark:border-gray-700 p-2">
                      {invite.uses}/{invite.maxUses || "∞"}
                    </td>
                    <td className="border border-gray-200 dark:border-gray-700 p-2">
                      {invite.expiresAt
                        ? new Date(invite.expiresAt).toLocaleString()
                        : "—"}
                    </td>
                    <td className="border border-gray-200 dark:border-gray-700 p-2">
                      {invite.note || "—"}
                    </td>
                    <td className="border border-gray-200 dark:border-gray-700 p-2">
                      {!invite.disabled && (
                        <Button
                          onClick={() => handleDisableInvite(invite.id)}
                          className="bg-red-600 text-white sm:px-2 sm:py-1 sm:text-sm"
                        >
                          Disable
                        </Button>
                      )}
                    </td>
                  </tr>
                ))
              )}
            </tbody>
          </Table>
        )}
      </Card>
    </div>
  );
}<|MERGE_RESOLUTION|>--- conflicted
+++ resolved
@@ -368,13 +368,7 @@
           const data = await res.json().catch(() => ({}));
           console.error("Failed to upload logo:", data.error);
           setMetaEditError(
-<<<<<<< HEAD
             data.error || "An unexpected error occurred."
-=======
-            data.error
-              ? `Network error: ${data.error}`
-              : "An unexpected network error occurred.",
->>>>>>> 043289d8
           );
           setLogoUploadLoading(false);
           return;
@@ -458,13 +452,7 @@
           const data = await res.json().catch(() => ({}));
           console.error("Failed to upload logo:", data.error);
           setMetaEditError(
-<<<<<<< HEAD
             data.error || "An unexpected error occurred."
-=======
-            data.error
-              ? `Network error: ${data.error}`
-              : "An unexpected network error occurred.",
->>>>>>> 043289d8
           );
           setLogoUploadLoading(false);
           return;
